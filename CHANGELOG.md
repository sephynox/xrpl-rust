--- conflicted
+++ resolved
@@ -12,7 +12,6 @@
 
 ## [[Unreleased]]
 
-<<<<<<< HEAD
 ## [[v1.0.0]]
 
 - Initial production release
@@ -20,13 +19,12 @@
 - automated market maker
 - utility functions
 - sidechain support
-=======
+
 ## [[v.0.6.0]]
 
 - Added CLI interface
 - missing network_id member added to server info response
 - server_state_duration_us in server info type changed to str
->>>>>>> 65567b34
 
 ## [[v0.5.0]]
 
