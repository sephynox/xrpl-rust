# Changelog

All notable changes to this project will be documented in this file.

The format is based on [Keep a Changelog](https://keepachangelog.com/en/1.0.0/),
and this project adheres to [Semantic Versioning](https://semver.org/spec/v2.0.0.html).

## [[Incomplete]]

- Performance Benchmarks
- Utility functions

## [[Unreleased]]

<<<<<<< HEAD
## [[v.0.6.0]]

- Added CLI interface
=======
- missing network_id member added to server info response
- server_state_duration_us in server info type changed to str
>>>>>>> dd2cbdf9

## [[v0.5.0]]

- add missing NFT request models
- add `parse_nftoken_id` and `get_nftoken_id` utility functions
- complete existing result models and add NFT result models
- add transaction `Metadata` models
- fix serialization issue where null values were tried to be serialized
- fix multisigning bug, because `signing_pub_key` is not set for multisigning but it is required, so it's just an empty string
- add transaction response models
- add integration tests with XRPL test net.

## [[v0.4.0]]

- add amm support
  - Transaction models
  - Transaction signing
  - Request models
- add sidechain support
  - Transaction models
  - Transaction signing
- improve errorhandling utilizing thiserror
- simplifying feature flags

## [[v0.3.0]]

- Examples
  - Wallet from seed
  - New wallet generation
  - Client requests
- make `new` methods of models public
- add `AsyncWebSocketClient` and `WebSocketClient`
- add `AsyncJsonRpcClient` and `JsonRpcClient`
- update dependencies
- add devcontainer
- add transaction helpers and signing
- add account helpers
- add ledger helpers
- add wallet helpers

---

## [[v0.2.0-beta]]

### Added

- Request models
- Transaction models
- Ledger models
- Utilize `anyhow` and `thiserror` for models
- Utilities regarding `serde` crate
- Utilities regarding `anyhow` crate

### Changed

- Use `serde_with` to reduce repetitive serialization skip attribute tags
- Use `strum_macros::Display` instead of manual `core::fmt::Display`
- Use `strum_macros::Display` for `CryptoAlgorithm` enum
- Separated `Currency` to `Currency` (`IssuedCurrency`, `XRP`) and `Amount` (`IssuedCurrencyAmount`, `XRPAmount`)
- Make `Wallet` fields public
- Updated crates:
  - secp256k1
  - crypto-bigint
  - serde_with
  - criterion

### Fixed

- Broken documentation link
- Flatten hex exceptions missed from previous pass

---

## [v0.1.1] - 2021-10-28

Initial core release.

### Added

- All Core functionality working with unit tests<|MERGE_RESOLUTION|>--- conflicted
+++ resolved
@@ -12,14 +12,11 @@
 
 ## [[Unreleased]]
 
-<<<<<<< HEAD
 ## [[v.0.6.0]]
 
 - Added CLI interface
-=======
 - missing network_id member added to server info response
 - server_state_duration_us in server info type changed to str
->>>>>>> dd2cbdf9
 
 ## [[v0.5.0]]
 
