# Changelog

All notable changes to this project will be documented in this file.

The format is based on [Keep a Changelog](https://keepachangelog.com/en/1.0.0/),
and this project adheres to [Semantic Versioning](https://semver.org/spec/v2.0.0.html).

## [[Incomplete]]

- Performance Benchmarks
- Utility functions

## [[Unreleased]]

<<<<<<< HEAD
- missing network_id member added to server info response
=======
- server_state_duration_us in server info type changed to str
>>>>>>> 616e6201

## [[v0.5.0]]

- add missing NFT request models
- add `parse_nftoken_id` and `get_nftoken_id` utility functions
- complete existing result models and add NFT result models
- add transaction `Metadata` models
- fix serialization issue where null values were tried to be serialized
- fix multisigning bug, because `signing_pub_key` is not set for multisigning but it is required, so it's just an empty string
- add transaction response models
- add integration tests with XRPL test net.

## [[v0.4.0]]

- add amm support
  - Transaction models
  - Transaction signing
  - Request models
- add sidechain support
  - Transaction models
  - Transaction signing
- improve errorhandling utilizing thiserror
- simplifying feature flags

## [[v0.3.0]]

- Examples
  - Wallet from seed
  - New wallet generation
  - Client requests
- make `new` methods of models public
- add `AsyncWebSocketClient` and `WebSocketClient`
- add `AsyncJsonRpcClient` and `JsonRpcClient`
- update dependencies
- add devcontainer
- add transaction helpers and signing
- add account helpers
- add ledger helpers
- add wallet helpers

---

## [[v0.2.0-beta]]

### Added

- Request models
- Transaction models
- Ledger models
- Utilize `anyhow` and `thiserror` for models
- Utilities regarding `serde` crate
- Utilities regarding `anyhow` crate

### Changed

- Use `serde_with` to reduce repetitive serialization skip attribute tags
- Use `strum_macros::Display` instead of manual `core::fmt::Display`
- Use `strum_macros::Display` for `CryptoAlgorithm` enum
- Separated `Currency` to `Currency` (`IssuedCurrency`, `XRP`) and `Amount` (`IssuedCurrencyAmount`, `XRPAmount`)
- Make `Wallet` fields public
- Updated crates:
  - secp256k1
  - crypto-bigint
  - serde_with
  - criterion

### Fixed

- Broken documentation link
- Flatten hex exceptions missed from previous pass

---

## [v0.1.1] - 2021-10-28

Initial core release.

### Added

- All Core functionality working with unit tests<|MERGE_RESOLUTION|>--- conflicted
+++ resolved
@@ -12,11 +12,8 @@
 
 ## [[Unreleased]]
 
-<<<<<<< HEAD
 - missing network_id member added to server info response
-=======
 - server_state_duration_us in server info type changed to str
->>>>>>> 616e6201
 
 ## [[v0.5.0]]
 
