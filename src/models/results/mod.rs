pub mod account_channels;
pub mod account_currencies;
pub mod account_info;
pub mod account_lines;
pub mod account_nfts;
pub mod account_objects;
pub mod account_offers;
pub mod account_tx;
pub mod amm_info;
pub mod book_offers;
pub mod channel_authorize;
pub mod channel_verify;
pub mod deposit_authorize;
pub mod exceptions;
pub mod fee;
pub mod gateway_balances;
pub mod ledger;
pub mod ledger_closed;
pub mod ledger_current;
pub mod ledger_data;
pub mod ledger_entry;
pub mod manifest;
pub mod metadata;
pub mod nft_buy_offers;
pub mod nft_info;
pub mod nft_offer;
pub mod nft_sell_offers;
pub mod nftoken;
pub mod no_ripple_check;
pub mod path_find;
pub mod ping;
pub mod random;
pub mod ripple_path_find;
pub mod server_info;
pub mod server_state;
pub mod submit;
pub mod submit_multisigned;
pub mod subscribe;
pub mod transaction_entry;
pub mod tx;
pub mod unsubscribe;

use super::{requests::XRPLRequest, Amount, XRPLModelException, XRPLModelResult};
use alloc::{
    borrow::Cow,
    string::{String, ToString},
};
use core::convert::{TryFrom, TryInto};
use exceptions::XRPLResultException;
use serde::{de::DeserializeOwned, Deserialize, Serialize};
use serde_json::{value::Index, Map, Value};

#[derive(Debug, Serialize, Deserialize, Clone, PartialEq, Eq)]
pub struct NftOffer<'a> {
    pub amount: Amount<'a>,
    pub flags: u32,
    pub nft_offer_index: Cow<'a, str>,
    pub owner: Cow<'a, str>,
    pub destination: Option<Cow<'a, str>>,
    pub expiration: Option<u32>,
}

#[derive(Debug, Clone, Serialize, Deserialize, PartialEq, Eq)]
pub struct XRPLOtherResult(Value);

impl TryFrom<XRPLResult<'_>> for XRPLOtherResult {
    type Error = XRPLModelException;

    fn try_from(result: XRPLResult) -> XRPLModelResult<Self> {
        match result {
            XRPLResult::Other(value) => Ok(value),
            res => Err(XRPLResultException::UnexpectedResultType(
                "Other".to_string(),
                res.get_name(),
            )
            .into()),
        }
    }
}

impl From<Value> for XRPLOtherResult {
    fn from(value: Value) -> Self {
        XRPLOtherResult(value)
    }
}

impl From<XRPLOtherResult> for Value {
    fn from(val: XRPLOtherResult) -> Self {
        val.0
    }
}

impl XRPLOtherResult {
    pub fn get(&self, index: impl Index) -> Option<&Value> {
        self.0.get(index)
    }

    pub fn try_get_typed<I, T>(&self, index: I) -> XRPLModelResult<T>
    where
        I: Index,
        T: DeserializeOwned,
    {
        let value = self
            .0
            .get(index)
            .ok_or(XRPLResultException::IndexNotFound)?;

        Ok(serde_json::from_value(value.clone())?)
    }
}

#[derive(Debug, Clone, Serialize, Deserialize, PartialEq, Eq)]
#[serde(untagged)]
pub enum XRPLResult<'a> {
<<<<<<< HEAD
    AccountInfo(Box<account_info::AccountInfoVersionMap<'a>>), // Boxed because AccountInfo is large
=======
    AccountChannels(account_channels::AccountChannels<'a>),
    AccountInfo(account_info::AccountInfoVersionMap<'a>),
    AccountCurrencies(account_currencies::AccountCurrencies<'a>),
    AccountLines(account_lines::AccountLines<'a>),
    AccountObjects(account_objects::AccountObjects<'a>),
    AccountNfts(account_nfts::AccountNfts<'a>),
    AccountOffers(account_offers::AccountOffers<'a>),
>>>>>>> 96c91c9b
    AccountTx(account_tx::AccountTxVersionMap<'a>),
    AMMInfo(amm_info::AMMInfo<'a>),
    BookOffers(book_offers::BookOffers<'a>),
    ChannelAuthorize(channel_authorize::ChannelAuthorize<'a>),
    ChannelVerify(channel_verify::ChannelVerify<'a>),
    DepositAuthorized(deposit_authorize::DepositAuthorized<'a>),
    Fee(fee::Fee<'a>),
    GatewayBalances(gateway_balances::GatewayBalances<'a>),
    Ledger(ledger::Ledger<'a>),
    LedgerClosed(ledger_closed::LedgerClosed<'a>),
    LedgerCurrent(ledger_current::LedgerCurrent<'a>),
    LedgerData(ledger_data::LedgerData<'a>),
    LedgerEntry(ledger_entry::LedgerEntry<'a>),
    Manifest(manifest::Manifest<'a>),
    NFTInfo(nft_info::NFTInfo<'a>),
    NFTBuyOffers(nft_buy_offers::NFTBuyOffers<'a>),
    NFTSellOffers(nft_sell_offers::NFTSellOffers<'a>),
    NFTokenMintResult(nftoken::NFTokenMintResult<'a>),
    NoRippleCheck(no_ripple_check::NoRippleCheck<'a>),
    PathFind(path_find::PathFind<'a>),
    Random(random::Random<'a>),
    RipplePathFind(ripple_path_find::RipplePathFind<'a>),
    ServerInfo(server_info::ServerInfo<'a>),
    ServerState(server_state::ServerState<'a>),
    Submit(submit::Submit<'a>),
    SubmitMultisigned(submit_multisigned::SubmitMultisigned<'a>),
    TransactionEntry(transaction_entry::TransactionEntry<'a>),
    Tx(tx::TxVersionMap<'a>),
    Subscribe(subscribe::Subscribe<'a>),
    Unsubscribe(unsubscribe::Unsubscribe<'a>),
    Ping(ping::Ping<'a>),
    Other(XRPLOtherResult),
}

<<<<<<< HEAD
impl<'a> From<account_info::AccountInfo<'a>> for XRPLResult<'a> {
    fn from(account_info: account_info::AccountInfo<'a>) -> Self {
        XRPLResult::AccountInfo(Box::new(account_info::AccountInfoVersionMap::Default(
            account_info,
        )))
    }
}

impl<'a> From<account_info::AccountInfoV1<'a>> for XRPLResult<'a> {
    fn from(account_info: account_info::AccountInfoV1<'a>) -> Self {
        XRPLResult::AccountInfo(Box::new(account_info::AccountInfoVersionMap::V1(
            account_info,
        )))
    }
}

impl<'a> From<account_info::AccountInfoVersionMap<'a>> for XRPLResult<'a> {
    fn from(account_info: account_info::AccountInfoVersionMap<'a>) -> Self {
        XRPLResult::AccountInfo(Box::new(account_info))
    }
}

impl<'a> From<account_tx::AccountTx<'a>> for XRPLResult<'a> {
    fn from(account_tx: account_tx::AccountTx<'a>) -> Self {
        XRPLResult::AccountTx(account_tx::AccountTxVersionMap::Default(account_tx))
    }
}

impl<'a> From<account_tx::AccountTxV1<'a>> for XRPLResult<'a> {
    fn from(account_tx: account_tx::AccountTxV1<'a>) -> Self {
        XRPLResult::AccountTx(account_tx::AccountTxVersionMap::V1(account_tx))
    }
}

impl<'a> From<account_tx::AccountTxVersionMap<'a>> for XRPLResult<'a> {
    fn from(account_tx: account_tx::AccountTxVersionMap<'a>) -> Self {
        XRPLResult::AccountTx(account_tx)
    }
}

impl<'a> From<fee::Fee<'a>> for XRPLResult<'a> {
    fn from(fee: fee::Fee<'a>) -> Self {
        XRPLResult::Fee(fee)
    }
}

impl<'a> From<ledger::Ledger<'a>> for XRPLResult<'a> {
    fn from(ledger: ledger::Ledger<'a>) -> Self {
        XRPLResult::Ledger(ledger)
    }
}

impl<'a> From<server_state::ServerState<'a>> for XRPLResult<'a> {
    fn from(server_state: server_state::ServerState<'a>) -> Self {
        XRPLResult::ServerState(Box::new(server_state))
    }
}

impl<'a> From<submit::Submit<'a>> for XRPLResult<'a> {
    fn from(submit: submit::Submit<'a>) -> Self {
        XRPLResult::Submit(submit)
    }
}

impl<'a> From<tx::Tx<'a>> for XRPLResult<'a> {
    fn from(tx: tx::Tx<'a>) -> Self {
        XRPLResult::Tx(tx::TxVersionMap::Default(tx))
    }
}

impl<'a> From<tx::TxV1<'a>> for XRPLResult<'a> {
    fn from(tx: tx::TxV1<'a>) -> Self {
        XRPLResult::Tx(tx::TxVersionMap::V1(tx))
    }
}

impl<'a> From<tx::TxVersionMap<'a>> for XRPLResult<'a> {
    fn from(tx: tx::TxVersionMap<'a>) -> Self {
        XRPLResult::Tx(tx)
    }
}
=======
macro_rules! impl_from_result {
    ($module_name:ident, $variant:ident) => {
        impl<'a> From<$module_name::$variant<'a>> for XRPLResult<'a> {
            fn from(value: $module_name::$variant<'a>) -> Self {
                XRPLResult::$variant(value)
            }
        }
    };
}

impl_from_result!(account_channels, AccountChannels);
impl_from_result!(account_currencies, AccountCurrencies);
impl_from_result!(account_lines, AccountLines);
impl_from_result!(account_objects, AccountObjects);
impl_from_result!(account_nfts, AccountNfts);
impl_from_result!(account_offers, AccountOffers);
impl_from_result!(amm_info, AMMInfo);
impl_from_result!(book_offers, BookOffers);
impl_from_result!(channel_authorize, ChannelAuthorize);
impl_from_result!(channel_verify, ChannelVerify);
impl_from_result!(deposit_authorize, DepositAuthorized);
impl_from_result!(fee, Fee);
impl_from_result!(gateway_balances, GatewayBalances);
impl_from_result!(ledger, Ledger);
impl_from_result!(ledger_closed, LedgerClosed);
impl_from_result!(ledger_current, LedgerCurrent);
impl_from_result!(ledger_data, LedgerData);
impl_from_result!(ledger_entry, LedgerEntry);
impl_from_result!(manifest, Manifest);
impl_from_result!(nft_info, NFTInfo);
impl_from_result!(nft_buy_offers, NFTBuyOffers);
impl_from_result!(nft_sell_offers, NFTSellOffers);
impl_from_result!(nftoken, NFTokenMintResult);
impl_from_result!(no_ripple_check, NoRippleCheck);
impl_from_result!(path_find, PathFind);
impl_from_result!(random, Random);
impl_from_result!(ripple_path_find, RipplePathFind);
impl_from_result!(server_info, ServerInfo);
impl_from_result!(server_state, ServerState);
impl_from_result!(submit, Submit);
impl_from_result!(submit_multisigned, SubmitMultisigned);
impl_from_result!(transaction_entry, TransactionEntry);
impl_from_result!(ping, Ping);
impl_from_result!(subscribe, Subscribe);
impl_from_result!(unsubscribe, Unsubscribe);
>>>>>>> 96c91c9b

impl<'a> From<Value> for XRPLResult<'a> {
    fn from(value: Value) -> Self {
        XRPLResult::Other(XRPLOtherResult(value))
    }
}

impl<'a> From<XRPLOtherResult> for XRPLResult<'a> {
    fn from(other: XRPLOtherResult) -> Self {
        XRPLResult::Other(other)
    }
}

macro_rules! impl_try_from_result {
    ($module_name:ident, $type:ident, $variant:ident) => {
        impl<'a> TryFrom<XRPLResult<'a>> for $module_name::$type<'a> {
            type Error = XRPLModelException;

            fn try_from(result: XRPLResult<'a>) -> XRPLModelResult<Self> {
                match result {
                    XRPLResult::$variant(value) => Ok(value),
                    res => Err(XRPLResultException::UnexpectedResultType(
                        stringify!($variant).to_string(),
                        res.get_name(),
                    )
                    .into()),
                }
            }
        }
    };
}

impl_try_from_result!(account_channels, AccountChannels, AccountChannels);
impl_try_from_result!(account_currencies, AccountCurrencies, AccountCurrencies);
impl_try_from_result!(account_lines, AccountLines, AccountLines);
impl_try_from_result!(account_objects, AccountObjects, AccountObjects);
impl_try_from_result!(account_nfts, AccountNfts, AccountNfts);
impl_try_from_result!(account_offers, AccountOffers, AccountOffers);
impl_try_from_result!(amm_info, AMMInfo, AMMInfo);
impl_try_from_result!(book_offers, BookOffers, BookOffers);
impl_try_from_result!(channel_authorize, ChannelAuthorize, ChannelAuthorize);
impl_try_from_result!(channel_verify, ChannelVerify, ChannelVerify);
impl_try_from_result!(deposit_authorize, DepositAuthorized, DepositAuthorized);
impl_try_from_result!(fee, Fee, Fee);
impl_try_from_result!(gateway_balances, GatewayBalances, GatewayBalances);
impl_try_from_result!(ledger, Ledger, Ledger);
impl_try_from_result!(ledger_closed, LedgerClosed, LedgerClosed);
impl_try_from_result!(ledger_current, LedgerCurrent, LedgerCurrent);
impl_try_from_result!(ledger_data, LedgerData, LedgerData);
impl_try_from_result!(ledger_entry, LedgerEntry, LedgerEntry);
impl_try_from_result!(manifest, Manifest, Manifest);
impl_try_from_result!(nft_buy_offers, NFTBuyOffers, NFTBuyOffers);
impl_try_from_result!(nft_sell_offers, NFTSellOffers, NFTSellOffers);
impl_try_from_result!(nftoken, NFTokenMintResult, NFTokenMintResult);
impl_try_from_result!(no_ripple_check, NoRippleCheck, NoRippleCheck);
impl_try_from_result!(path_find, PathFind, PathFind);
impl_try_from_result!(random, Random, Random);
impl_try_from_result!(ripple_path_find, RipplePathFind, RipplePathFind);
impl_try_from_result!(server_info, ServerInfo, ServerInfo);
impl_try_from_result!(server_state, ServerState, ServerState);
impl_try_from_result!(submit, Submit, Submit);
impl_try_from_result!(submit_multisigned, SubmitMultisigned, SubmitMultisigned);
impl_try_from_result!(transaction_entry, TransactionEntry, TransactionEntry);
impl_try_from_result!(ping, Ping, Ping);
impl_try_from_result!(subscribe, Subscribe, Subscribe);
impl_try_from_result!(unsubscribe, Unsubscribe, Unsubscribe);

impl<'a> TryInto<Value> for XRPLResult<'a> {
    type Error = XRPLModelException;

    fn try_into(self) -> XRPLModelResult<Value> {
        match self {
            XRPLResult::Other(XRPLOtherResult(value)) => Ok(value),
            res => Ok(serde_json::to_value(res)?),
        }
    }
}

impl XRPLResult<'_> {
    pub(crate) fn get_name(&self) -> String {
        match self {
            XRPLResult::AccountChannels(_) => "AccountChannels".to_string(),
            XRPLResult::AccountInfo(_) => "AccountInfo".to_string(),
            XRPLResult::AccountCurrencies(_) => "AccountCurrencies".to_string(),
            XRPLResult::AccountLines(_) => "AccountLines".to_string(),
            XRPLResult::AccountObjects(_) => "AccountObjects".to_string(),
            XRPLResult::AccountNfts(_) => "AccountNfts".to_string(),
            XRPLResult::AccountOffers(_) => "AccountOffers".to_string(),
            XRPLResult::AccountTx(_) => "AccountTx".to_string(),
            XRPLResult::AMMInfo(_) => "AMMInfo".to_string(),
            XRPLResult::BookOffers(_) => "BookOffers".to_string(),
            XRPLResult::ChannelAuthorize(_) => "ChannelAuthorize".to_string(),
            XRPLResult::ChannelVerify(_) => "ChannelVerify".to_string(),
            XRPLResult::DepositAuthorized(_) => "DepositAuthorized".to_string(),
            XRPLResult::Fee(_) => "Fee".to_string(),
            XRPLResult::GatewayBalances(_) => "GatewayBalances".to_string(),
            XRPLResult::Ledger(_) => "Ledger".to_string(),
            XRPLResult::LedgerClosed(_) => "LedgerClosed".to_string(),
            XRPLResult::LedgerCurrent(_) => "LedgerCurrent".to_string(),
            XRPLResult::LedgerData(_) => "LedgerData".to_string(),
            XRPLResult::LedgerEntry(_) => "LedgerEntry".to_string(),
            XRPLResult::Manifest(_) => "Manifest".to_string(),
            XRPLResult::NFTInfo(_) => "NFTInfo".to_string(),
            XRPLResult::NFTBuyOffers(_) => "NFTBuyOffers".to_string(),
            XRPLResult::NFTSellOffers(_) => "NFTSellOffers".to_string(),
            XRPLResult::NFTokenMintResult(_) => "NFTokenMintResult".to_string(),
            XRPLResult::NoRippleCheck(_) => "NoRippleCheck".to_string(),
            XRPLResult::PathFind(_) => "PathFind".to_string(),
            XRPLResult::Ping(_) => "Ping".to_string(),
            XRPLResult::Random(_) => "Random".to_string(),
            XRPLResult::RipplePathFind(_) => "RipplePathFind".to_string(),
            XRPLResult::ServerInfo(_) => "ServerInfo".to_string(),
            XRPLResult::ServerState(_) => "ServerState".to_string(),
            XRPLResult::Submit(_) => "Submit".to_string(),
            XRPLResult::SubmitMultisigned(_) => "SubmitMultisigned".to_string(),
            XRPLResult::TransactionEntry(_) => "TransactionEntry".to_string(),
            XRPLResult::Subscribe(_) => "Subscribe".to_string(),
            XRPLResult::Tx(_) => "Tx".to_string(),
            XRPLResult::Unsubscribe(_) => "Unsubscribe".to_string(),
            XRPLResult::Other(_) => "Other".to_string(),
        }
    }
}

#[derive(Debug, Clone, Serialize, Deserialize, PartialEq, Eq)]
#[serde(rename_all = "lowercase")]
pub enum ResponseStatus {
    Success,
    Error,
}

#[derive(Debug, Clone, Serialize, Deserialize, PartialEq, Eq)]
#[serde(rename_all = "camelCase")]
pub enum ResponseType {
    Response,
    LedgerClosed,
    Transaction,
}

#[derive(Debug, Clone, Serialize)]
pub struct XRPLResponse<'a> {
    pub id: Option<Cow<'a, str>>,
    pub error: Option<Cow<'a, str>>,
    pub error_code: Option<i32>,
    pub error_message: Option<Cow<'a, str>>,
    pub forwarded: Option<bool>,
    pub request: Option<XRPLRequest<'a>>,
    pub result: Option<XRPLResult<'a>>,
    pub status: Option<ResponseStatus>,
    pub r#type: Option<ResponseType>,
    pub warning: Option<Cow<'a, str>>,
    pub warnings: Option<Cow<'a, [XRPLWarning<'a>]>>,
}

macro_rules! impl_try_from_response {
    ($module_name:ident, $type:ident, $variant:ident) => {
        impl<'a, 'b> TryFrom<XRPLResponse<'a>> for $module_name::$type<'b>
        // Lifetime variance
        where
            'a: 'b,
            'b: 'a,
        {
            type Error = XRPLModelException;

            fn try_from(response: XRPLResponse<'a>) -> XRPLModelResult<Self> {
                match response.result {
                    Some(result) => match result {
                        XRPLResult::$variant(value) => Ok(value),
                        res => Err(XRPLResultException::UnexpectedResultType(
                            stringify!($variant).to_string(),
                            res.get_name(),
                        )
                        .into()),
                    },
                    None => Err(XRPLModelException::MissingField("result".to_string())),
                }
            }
        }
    };
}

impl_try_from_response!(account_channels, AccountChannels, AccountChannels);
impl_try_from_response!(account_currencies, AccountCurrencies, AccountCurrencies);
impl_try_from_response!(account_lines, AccountLines, AccountLines);
impl_try_from_response!(account_objects, AccountObjects, AccountObjects);
impl_try_from_response!(account_nfts, AccountNfts, AccountNfts);
impl_try_from_response!(account_offers, AccountOffers, AccountOffers);
impl_try_from_response!(amm_info, AMMInfo, AMMInfo);
impl_try_from_response!(book_offers, BookOffers, BookOffers);
impl_try_from_response!(channel_authorize, ChannelAuthorize, ChannelAuthorize);
impl_try_from_response!(channel_verify, ChannelVerify, ChannelVerify);
impl_try_from_response!(deposit_authorize, DepositAuthorized, DepositAuthorized);
impl_try_from_response!(fee, Fee, Fee);
impl_try_from_response!(gateway_balances, GatewayBalances, GatewayBalances);
impl_try_from_response!(ledger, Ledger, Ledger);
impl_try_from_response!(ledger_closed, LedgerClosed, LedgerClosed);
impl_try_from_response!(ledger_current, LedgerCurrent, LedgerCurrent);
impl_try_from_response!(ledger_data, LedgerData, LedgerData);
impl_try_from_response!(ledger_entry, LedgerEntry, LedgerEntry);
impl_try_from_response!(manifest, Manifest, Manifest);
impl_try_from_response!(nft_info, NFTInfo, NFTInfo);
impl_try_from_response!(nft_buy_offers, NFTBuyOffers, NFTBuyOffers);
impl_try_from_response!(nft_sell_offers, NFTSellOffers, NFTSellOffers);
impl_try_from_response!(nftoken, NFTokenMintResult, NFTokenMintResult);
impl_try_from_response!(no_ripple_check, NoRippleCheck, NoRippleCheck);
impl_try_from_response!(path_find, PathFind, PathFind);
impl_try_from_response!(ping, Ping, Ping);
impl_try_from_response!(random, Random, Random);
impl_try_from_response!(ripple_path_find, RipplePathFind, RipplePathFind);
impl_try_from_response!(server_info, ServerInfo, ServerInfo);
impl_try_from_response!(server_state, ServerState, ServerState);
impl_try_from_response!(submit, Submit, Submit);
impl_try_from_response!(submit_multisigned, SubmitMultisigned, SubmitMultisigned);
impl_try_from_response!(transaction_entry, TransactionEntry, TransactionEntry);
impl_try_from_response!(subscribe, Subscribe, Subscribe);
impl_try_from_response!(unsubscribe, Unsubscribe, Unsubscribe);

fn is_subscription_stream_item(item: &Map<String, Value>) -> bool {
    item.get("result").is_none() && item.get("error_code").is_none()
}

impl<'a, 'de> Deserialize<'de> for XRPLResponse<'a> {
    fn deserialize<D>(deserializer: D) -> XRPLModelResult<XRPLResponse<'a>, D::Error>
    where
        D: serde::Deserializer<'de>,
    {
        // TODO: add validation for fields that can not coexist in the same response
        let mut map = serde_json::Map::deserialize(deserializer)?;
        if map.is_empty() {
            return Err(serde::de::Error::custom("Empty response"));
        }
        if is_subscription_stream_item(&map) {
            let map_as_value = Value::Object(map);
            Ok(XRPLResponse {
                id: None,
                error: None,
                error_code: None,
                error_message: None,
                forwarded: None,
                request: None,
                result: serde_json::from_value(map_as_value).map_err(serde::de::Error::custom)?,
                status: None,
                r#type: None,
                warning: None,
                warnings: None,
            })
        } else {
            Ok(XRPLResponse {
                id: map
                    .remove("id")
                    .and_then(|v| serde_json::from_value(v).ok()),
                error: map
                    .remove("error")
                    .and_then(|v| serde_json::from_value(v).ok()),
                error_code: map
                    .remove("error_code")
                    .and_then(|v| serde_json::from_value(v).ok()),
                error_message: map
                    .remove("error_message")
                    .and_then(|v| serde_json::from_value(v).ok()),
                forwarded: map.remove("forwarded").and_then(|v| v.as_bool()),
                request: map
                    .remove("request")
                    .and_then(|v| serde_json::from_value(v).ok()),
                result: map
                    .remove("result")
                    .and_then(|v| serde_json::from_value(v).ok()),
                status: map
                    .remove("status")
                    .and_then(|v| serde_json::from_value(v).ok()),
                r#type: map
                    .remove("type")
                    .and_then(|v| serde_json::from_value(v).ok()),
                warning: map
                    .remove("warning")
                    .and_then(|v| serde_json::from_value(v).ok()),
                warnings: map
                    .remove("warnings")
                    .and_then(|v| serde_json::from_value(v).ok()),
            })
        }
    }
}

impl<'a> TryInto<XRPLResult<'a>> for XRPLResponse<'a> {
    type Error = XRPLModelException;

    fn try_into(self) -> XRPLModelResult<XRPLResult<'a>> {
        if self.is_success() {
            if let Some(result) = self.result {
                Ok(result)
            } else {
                Err(XRPLResultException::ExpectedResultOrError.into())
            }
        } else {
            Err(XRPLResultException::ResponseError(
                self.error_message
                    .unwrap_or(self.error.unwrap_or_else(|| "Unknown error".into()))
                    .to_string(),
            )
            .into())
        }
    }
}

impl<'a> XRPLResponse<'a> {
    pub fn is_success(&self) -> bool {
        if let Some(status) = &self.status {
            status == &ResponseStatus::Success
        } else if let Some(result) = &self.result {
            match serde_json::to_value(result) {
                Ok(value) => match value.get("status") {
                    Some(Value::String(status)) => status == "success",
                    _ => false,
                },
                _ => false,
            }
        } else {
            false
        }
    }
}

#[derive(Debug, Clone, Serialize, Deserialize)]
pub struct XRPLWarning<'a> {
    pub id: Cow<'a, str>,
    pub message: Cow<'a, str>,
    pub forwarded: Option<bool>,
}<|MERGE_RESOLUTION|>--- conflicted
+++ resolved
@@ -112,9 +112,6 @@
 #[derive(Debug, Clone, Serialize, Deserialize, PartialEq, Eq)]
 #[serde(untagged)]
 pub enum XRPLResult<'a> {
-<<<<<<< HEAD
-    AccountInfo(Box<account_info::AccountInfoVersionMap<'a>>), // Boxed because AccountInfo is large
-=======
     AccountChannels(account_channels::AccountChannels<'a>),
     AccountInfo(account_info::AccountInfoVersionMap<'a>),
     AccountCurrencies(account_currencies::AccountCurrencies<'a>),
@@ -122,7 +119,6 @@
     AccountObjects(account_objects::AccountObjects<'a>),
     AccountNfts(account_nfts::AccountNfts<'a>),
     AccountOffers(account_offers::AccountOffers<'a>),
->>>>>>> 96c91c9b
     AccountTx(account_tx::AccountTxVersionMap<'a>),
     AMMInfo(amm_info::AMMInfo<'a>),
     BookOffers(book_offers::BookOffers<'a>),
@@ -157,89 +153,6 @@
     Other(XRPLOtherResult),
 }
 
-<<<<<<< HEAD
-impl<'a> From<account_info::AccountInfo<'a>> for XRPLResult<'a> {
-    fn from(account_info: account_info::AccountInfo<'a>) -> Self {
-        XRPLResult::AccountInfo(Box::new(account_info::AccountInfoVersionMap::Default(
-            account_info,
-        )))
-    }
-}
-
-impl<'a> From<account_info::AccountInfoV1<'a>> for XRPLResult<'a> {
-    fn from(account_info: account_info::AccountInfoV1<'a>) -> Self {
-        XRPLResult::AccountInfo(Box::new(account_info::AccountInfoVersionMap::V1(
-            account_info,
-        )))
-    }
-}
-
-impl<'a> From<account_info::AccountInfoVersionMap<'a>> for XRPLResult<'a> {
-    fn from(account_info: account_info::AccountInfoVersionMap<'a>) -> Self {
-        XRPLResult::AccountInfo(Box::new(account_info))
-    }
-}
-
-impl<'a> From<account_tx::AccountTx<'a>> for XRPLResult<'a> {
-    fn from(account_tx: account_tx::AccountTx<'a>) -> Self {
-        XRPLResult::AccountTx(account_tx::AccountTxVersionMap::Default(account_tx))
-    }
-}
-
-impl<'a> From<account_tx::AccountTxV1<'a>> for XRPLResult<'a> {
-    fn from(account_tx: account_tx::AccountTxV1<'a>) -> Self {
-        XRPLResult::AccountTx(account_tx::AccountTxVersionMap::V1(account_tx))
-    }
-}
-
-impl<'a> From<account_tx::AccountTxVersionMap<'a>> for XRPLResult<'a> {
-    fn from(account_tx: account_tx::AccountTxVersionMap<'a>) -> Self {
-        XRPLResult::AccountTx(account_tx)
-    }
-}
-
-impl<'a> From<fee::Fee<'a>> for XRPLResult<'a> {
-    fn from(fee: fee::Fee<'a>) -> Self {
-        XRPLResult::Fee(fee)
-    }
-}
-
-impl<'a> From<ledger::Ledger<'a>> for XRPLResult<'a> {
-    fn from(ledger: ledger::Ledger<'a>) -> Self {
-        XRPLResult::Ledger(ledger)
-    }
-}
-
-impl<'a> From<server_state::ServerState<'a>> for XRPLResult<'a> {
-    fn from(server_state: server_state::ServerState<'a>) -> Self {
-        XRPLResult::ServerState(Box::new(server_state))
-    }
-}
-
-impl<'a> From<submit::Submit<'a>> for XRPLResult<'a> {
-    fn from(submit: submit::Submit<'a>) -> Self {
-        XRPLResult::Submit(submit)
-    }
-}
-
-impl<'a> From<tx::Tx<'a>> for XRPLResult<'a> {
-    fn from(tx: tx::Tx<'a>) -> Self {
-        XRPLResult::Tx(tx::TxVersionMap::Default(tx))
-    }
-}
-
-impl<'a> From<tx::TxV1<'a>> for XRPLResult<'a> {
-    fn from(tx: tx::TxV1<'a>) -> Self {
-        XRPLResult::Tx(tx::TxVersionMap::V1(tx))
-    }
-}
-
-impl<'a> From<tx::TxVersionMap<'a>> for XRPLResult<'a> {
-    fn from(tx: tx::TxVersionMap<'a>) -> Self {
-        XRPLResult::Tx(tx)
-    }
-}
-=======
 macro_rules! impl_from_result {
     ($module_name:ident, $variant:ident) => {
         impl<'a> From<$module_name::$variant<'a>> for XRPLResult<'a> {
@@ -285,7 +198,6 @@
 impl_from_result!(ping, Ping);
 impl_from_result!(subscribe, Subscribe);
 impl_from_result!(unsubscribe, Unsubscribe);
->>>>>>> 96c91c9b
 
 impl<'a> From<Value> for XRPLResult<'a> {
     fn from(value: Value) -> Self {
