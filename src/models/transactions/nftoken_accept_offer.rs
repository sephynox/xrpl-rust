use crate::Err;
use alloc::vec::Vec;
<<<<<<< HEAD
use anyhow::Result;
use serde::{Deserialize, Serialize};
use serde_with::skip_serializing_none;

use alloc::string::ToString;

use crate::models::transactions::XRPLNFTokenAcceptOfferException;
use crate::models::{
    model::Model, Amount, Memo, NFTokenAcceptOfferError, Signer, Transaction, TransactionType,
=======
use core::convert::TryInto;
use rust_decimal::Decimal;
use serde::{Deserialize, Serialize};
use serde_with::skip_serializing_none;

use crate::models::amount::XRPAmount;
use crate::models::{
    amount::Amount,
    exceptions::{NFTokenAcceptOfferException, XRPLModelException, XRPLTransactionException},
    model::Model,
    Memo, NFTokenAcceptOfferError, Signer, Transaction, TransactionType,
>>>>>>> 79dacab6
};

/// Accept offers to buy or sell an NFToken.
///
/// See NFTokenAcceptOffer:
/// `<https://xrpl.org/nftokenacceptoffer.html>`
#[skip_serializing_none]
#[derive(Debug, Serialize, Deserialize, PartialEq, Eq, Clone)]
#[serde(rename_all = "PascalCase")]
pub struct NFTokenAcceptOffer<'a> {
    // The base fields for all transaction models.
    //
    // See Transaction Types:
    // `<https://xrpl.org/transaction-types.html>`
    //
    // See Transaction Common Fields:
    // `<https://xrpl.org/transaction-common-fields.html>`
    /// The type of transaction.
    #[serde(default = "TransactionType::nftoken_accept_offer")]
    pub transaction_type: TransactionType,
    /// The unique address of the account that initiated the transaction.
    pub account: &'a str,
    /// Integer amount of XRP, in drops, to be destroyed as a cost
    /// for distributing this transaction to the network. Some
    /// transaction types have different minimum requirements.
    /// See Transaction Cost for details.
    pub fee: Option<XRPAmount<'a>>,
    /// The sequence number of the account sending the transaction.
    /// A transaction is only valid if the Sequence number is exactly
    /// 1 greater than the previous transaction from the same account.
    /// The special case 0 means the transaction is using a Ticket instead.
    pub sequence: Option<u32>,
    /// Highest ledger index this transaction can appear in.
    /// Specifying this field places a strict upper limit on how long
    /// the transaction can wait to be validated or rejected.
    /// See Reliable Transaction Submission for more details.
    pub last_ledger_sequence: Option<u32>,
    /// Hash value identifying another transaction. If provided, this
    /// transaction is only valid if the sending account's
    /// previously-sent transaction matches the provided hash.
    #[serde(rename = "AccountTxnID")]
    pub account_txn_id: Option<&'a str>,
    /// Hex representation of the public key that corresponds to the
    /// private key used to sign this transaction. If an empty string,
    /// indicates a multi-signature is present in the Signers field instead.
    pub signing_pub_key: Option<&'a str>,
    /// Arbitrary integer used to identify the reason for this
    /// payment, or a sender on whose behalf this transaction
    /// is made. Conventionally, a refund should specify the initial
    /// payment's SourceTag as the refund payment's DestinationTag.
    pub source_tag: Option<u32>,
    /// The sequence number of the ticket to use in place
    /// of a Sequence number. If this is provided, Sequence must
    /// be 0. Cannot be used with AccountTxnID.
    pub ticket_sequence: Option<u32>,
    /// The signature that verifies this transaction as originating
    /// from the account it says it is from.
    pub txn_signature: Option<&'a str>,
    /// Set of bit-flags for this transaction.
    pub flags: Option<u32>,
    /// Additional arbitrary information used to identify this transaction.
    pub memos: Option<Vec<Memo<'a>>>,
    /// Arbitrary integer used to identify the reason for this
    /// payment, or a sender on whose behalf this transaction is
    /// made. Conventionally, a refund should specify the initial
    /// payment's SourceTag as the refund payment's DestinationTag.
    pub signers: Option<Vec<Signer<'a>>>,
    /// The custom fields for the NFTokenAcceptOffer model.
    ///
    /// See NFTokenAcceptOffer fields:
    /// `<https://xrpl.org/nftokenacceptoffer.html#nftokenacceptoffer-fields>`
    #[serde(rename = "NFTokenSellOffer")]
    pub nftoken_sell_offer: Option<&'a str>,
    #[serde(rename = "NFTokenBuyOffer")]
    pub nftoken_buy_offer: Option<&'a str>,
    #[serde(rename = "NFTokenBrokerFee")]
    pub nftoken_broker_fee: Option<Amount<'a>>,
}

impl<'a> Default for NFTokenAcceptOffer<'a> {
    fn default() -> Self {
        Self {
            transaction_type: TransactionType::NFTokenAcceptOffer,
            account: Default::default(),
            fee: Default::default(),
            sequence: Default::default(),
            last_ledger_sequence: Default::default(),
            account_txn_id: Default::default(),
            signing_pub_key: Default::default(),
            source_tag: Default::default(),
            ticket_sequence: Default::default(),
            txn_signature: Default::default(),
            flags: Default::default(),
            memos: Default::default(),
            signers: Default::default(),
            nftoken_sell_offer: Default::default(),
            nftoken_buy_offer: Default::default(),
            nftoken_broker_fee: Default::default(),
        }
    }
}

impl<'a: 'static> Model for NFTokenAcceptOffer<'a> {
    fn get_errors(&self) -> Result<()> {
        match self._get_brokered_mode_error() {
            Err(error) => Err!(error),
            Ok(_no_error) => match self._get_nftoken_broker_fee_error() {
                Err(error) => Err!(error),
                Ok(_no_error) => Ok(()),
            },
        }
    }
}

impl<'a> Transaction for NFTokenAcceptOffer<'a> {
    fn get_transaction_type(&self) -> TransactionType {
        self.transaction_type.clone()
    }
}

impl<'a> NFTokenAcceptOfferError for NFTokenAcceptOffer<'a> {
    fn _get_brokered_mode_error(&self) -> Result<(), XRPLNFTokenAcceptOfferException> {
        if self.nftoken_broker_fee.is_some()
            && self.nftoken_sell_offer.is_none()
            && self.nftoken_buy_offer.is_none()
        {
            Err(XRPLNFTokenAcceptOfferException::DefineOneOf {
                field1: "nftoken_sell_offer",
                field2: "nftoken_buy_offer",
                resource: "",
            })
        } else {
            Ok(())
        }
    }
<<<<<<< HEAD
    fn _get_nftoken_broker_fee_error(&self) -> Result<(), XRPLNFTokenAcceptOfferException> {
        if let Some(nftoken_broker_fee) = &self.nftoken_broker_fee {
            if nftoken_broker_fee.get_value_as_u32() == 0 {
                Err(XRPLNFTokenAcceptOfferException::ValueZero {
                    field: "nftoken_broker_fee",
                    resource: "",
                })
            } else {
                Ok(())
            }
        } else {
            Ok(())
=======
    fn _get_nftoken_broker_fee_error(&self) -> Result<(), NFTokenAcceptOfferException> {
        match self.nftoken_broker_fee.as_ref() {
            Some(nftoken_broker_fee) => {
                // TODO: handle `rust_decimal` error
                let nftoken_broker_fee_decimal: Decimal =
                    (*nftoken_broker_fee).clone().try_into().unwrap();
                if nftoken_broker_fee_decimal.is_zero() {
                    Err(NFTokenAcceptOfferException::InvalidBrokerFeeMustBeGreaterZero)
                } else {
                    Ok(())
                }
            }
            None => Ok(()),
>>>>>>> 79dacab6
        }
    }
}

impl<'a> NFTokenAcceptOffer<'a> {
    fn new(
        account: &'a str,
        fee: Option<XRPAmount<'a>>,
        sequence: Option<u32>,
        last_ledger_sequence: Option<u32>,
        account_txn_id: Option<&'a str>,
        signing_pub_key: Option<&'a str>,
        source_tag: Option<u32>,
        ticket_sequence: Option<u32>,
        txn_signature: Option<&'a str>,
        memos: Option<Vec<Memo<'a>>>,
        signers: Option<Vec<Signer<'a>>>,
        nftoken_sell_offer: Option<&'a str>,
        nftoken_buy_offer: Option<&'a str>,
        nftoken_broker_fee: Option<Amount<'a>>,
    ) -> Self {
        Self {
            transaction_type: TransactionType::NFTokenAcceptOffer,
            account,
            fee,
            sequence,
            last_ledger_sequence,
            account_txn_id,
            signing_pub_key,
            source_tag,
            ticket_sequence,
            txn_signature,
            flags: None,
            memos,
            signers,
            nftoken_sell_offer,
            nftoken_buy_offer,
            nftoken_broker_fee,
        }
    }
}

#[cfg(test)]
mod test_nftoken_accept_offer_error {
<<<<<<< HEAD
    use alloc::borrow::Cow;
    use alloc::string::ToString;

    use crate::models::{Amount, Model, TransactionType};
=======
    use crate::models::amount::{Amount, XRPAmount};
    use crate::models::{
        exceptions::{NFTokenAcceptOfferException, XRPLModelException, XRPLTransactionException},
        Model, TransactionType,
    };
>>>>>>> 79dacab6

    use super::NFTokenAcceptOffer;

    #[test]
    fn test_brokered_mode_error() {
        let nftoken_accept_offer = NFTokenAcceptOffer {
            transaction_type: TransactionType::NFTokenAcceptOffer,
            account: "rU4EE1FskCPJw5QkLx1iGgdWiJa6HeqYyb",
            fee: None,
            sequence: None,
            last_ledger_sequence: None,
            account_txn_id: None,
            signing_pub_key: None,
            source_tag: None,
            ticket_sequence: None,
            txn_signature: None,
            flags: None,
            memos: None,
            signers: None,
            nftoken_sell_offer: None,
            nftoken_buy_offer: None,
            nftoken_broker_fee: Some(Amount::XRPAmount(XRPAmount::from("100"))),
        };

        assert_eq!(
            nftoken_accept_offer.validate().unwrap_err().to_string().as_str(),
            "Define at least one of the fields `nftoken_sell_offer` and `nftoken_buy_offer`. For more information see: "
        );
    }

    #[test]
    fn test_broker_fee_error() {
        let nftoken_accept_offer = NFTokenAcceptOffer {
            transaction_type: TransactionType::NFTokenAcceptOffer,
            account: "rU4EE1FskCPJw5QkLx1iGgdWiJa6HeqYyb",
            fee: None,
            sequence: None,
            last_ledger_sequence: None,
            account_txn_id: None,
            signing_pub_key: None,
            source_tag: None,
            ticket_sequence: None,
            txn_signature: None,
            flags: None,
            memos: None,
            signers: None,
            nftoken_sell_offer: Some(""),
            nftoken_buy_offer: None,
            nftoken_broker_fee: Some(Amount::XRPAmount(XRPAmount::from("0"))),
        };

        assert_eq!(
            nftoken_accept_offer.validate().unwrap_err().to_string().as_str(),
            "The value of the field `nftoken_broker_fee` is not allowed to be zero. For more information see: "
        );
    }
}

#[cfg(test)]
mod test_serde {
    use alloc::vec;

    use super::*;

    #[test]
    fn test_serialize() {
        let default_txn = NFTokenAcceptOffer::new(
            "r9spUPhPBfB6kQeF6vPhwmtFwRhBh2JUCG",
            Some("12".into()),
            Some(68549302),
            Some(75447550),
            None,
            None,
            None,
            None,
            None,
            Some(vec![Memo::new(
                Some("61356534373538372D633134322D346663382D616466362D393666383562356435386437"),
                None,
                None,
            )]),
            None,
            Some("68CD1F6F906494EA08C9CB5CAFA64DFA90D4E834B7151899B73231DE5A0C3B77"),
            None,
            None,
        );
        let default_json = r#"{"TransactionType":"NFTokenAcceptOffer","Account":"r9spUPhPBfB6kQeF6vPhwmtFwRhBh2JUCG","Fee":"12","Sequence":68549302,"LastLedgerSequence":75447550,"Memos":[{"Memo":{"MemoData":"61356534373538372D633134322D346663382D616466362D393666383562356435386437","MemoFormat":null,"MemoType":null}}],"NFTokenSellOffer":"68CD1F6F906494EA08C9CB5CAFA64DFA90D4E834B7151899B73231DE5A0C3B77"}"#;

        let txn_as_string = serde_json::to_string(&default_txn).unwrap();
        let txn_json = txn_as_string.as_str();

        assert_eq!(txn_json, default_json);
    }

    #[test]
    fn test_deserialize() {
        let default_txn = NFTokenAcceptOffer::new(
            "r9spUPhPBfB6kQeF6vPhwmtFwRhBh2JUCG",
            Some("12".into()),
            Some(68549302),
            Some(75447550),
            None,
            None,
            None,
            None,
            None,
            Some(vec![Memo::new(
                Some("61356534373538372D633134322D346663382D616466362D393666383562356435386437"),
                None,
                None,
            )]),
            None,
            Some("68CD1F6F906494EA08C9CB5CAFA64DFA90D4E834B7151899B73231DE5A0C3B77"),
            None,
            None,
        );
        let default_json = r#"{"TransactionType":"NFTokenAcceptOffer","Account":"r9spUPhPBfB6kQeF6vPhwmtFwRhBh2JUCG","Fee":"12","LastLedgerSequence":75447550,"Memos":[{"Memo":{"MemoData":"61356534373538372D633134322D346663382D616466362D393666383562356435386437","MemoFormat":null,"MemoType":null}}],"NFTokenSellOffer":"68CD1F6F906494EA08C9CB5CAFA64DFA90D4E834B7151899B73231DE5A0C3B77","Sequence":68549302}"#;

        let txn_as_obj: NFTokenAcceptOffer = serde_json::from_str(default_json).unwrap();

        assert_eq!(txn_as_obj, default_txn);
    }
}<|MERGE_RESOLUTION|>--- conflicted
+++ resolved
@@ -1,28 +1,18 @@
 use crate::Err;
 use alloc::vec::Vec;
-<<<<<<< HEAD
 use anyhow::Result;
-use serde::{Deserialize, Serialize};
-use serde_with::skip_serializing_none;
-
-use alloc::string::ToString;
-
-use crate::models::transactions::XRPLNFTokenAcceptOfferException;
-use crate::models::{
-    model::Model, Amount, Memo, NFTokenAcceptOfferError, Signer, Transaction, TransactionType,
-=======
 use core::convert::TryInto;
 use rust_decimal::Decimal;
 use serde::{Deserialize, Serialize};
 use serde_with::skip_serializing_none;
 
+use alloc::string::ToString;
+
 use crate::models::amount::XRPAmount;
+use crate::models::transactions::XRPLNFTokenAcceptOfferException;
 use crate::models::{
-    amount::Amount,
-    exceptions::{NFTokenAcceptOfferException, XRPLModelException, XRPLTransactionException},
-    model::Model,
-    Memo, NFTokenAcceptOfferError, Signer, Transaction, TransactionType,
->>>>>>> 79dacab6
+    amount::Amount, model::Model, Memo, NFTokenAcceptOfferError, Signer, Transaction,
+    TransactionType,
 };
 
 /// Accept offers to buy or sell an NFToken.
@@ -158,10 +148,11 @@
             Ok(())
         }
     }
-<<<<<<< HEAD
     fn _get_nftoken_broker_fee_error(&self) -> Result<(), XRPLNFTokenAcceptOfferException> {
         if let Some(nftoken_broker_fee) = &self.nftoken_broker_fee {
-            if nftoken_broker_fee.get_value_as_u32() == 0 {
+            let nftoken_broker_fee_decimal: Decimal =
+                (*nftoken_broker_fee).clone().try_into().unwrap();
+            if nftoken_broker_fee_decimal.is_zero() {
                 Err(XRPLNFTokenAcceptOfferException::ValueZero {
                     field: "nftoken_broker_fee",
                     resource: "",
@@ -171,21 +162,6 @@
             }
         } else {
             Ok(())
-=======
-    fn _get_nftoken_broker_fee_error(&self) -> Result<(), NFTokenAcceptOfferException> {
-        match self.nftoken_broker_fee.as_ref() {
-            Some(nftoken_broker_fee) => {
-                // TODO: handle `rust_decimal` error
-                let nftoken_broker_fee_decimal: Decimal =
-                    (*nftoken_broker_fee).clone().try_into().unwrap();
-                if nftoken_broker_fee_decimal.is_zero() {
-                    Err(NFTokenAcceptOfferException::InvalidBrokerFeeMustBeGreaterZero)
-                } else {
-                    Ok(())
-                }
-            }
-            None => Ok(()),
->>>>>>> 79dacab6
         }
     }
 }
@@ -230,18 +206,13 @@
 
 #[cfg(test)]
 mod test_nftoken_accept_offer_error {
-<<<<<<< HEAD
     use alloc::borrow::Cow;
     use alloc::string::ToString;
 
-    use crate::models::{Amount, Model, TransactionType};
-=======
-    use crate::models::amount::{Amount, XRPAmount};
     use crate::models::{
-        exceptions::{NFTokenAcceptOfferException, XRPLModelException, XRPLTransactionException},
+        amount::{Amount, XRPAmount},
         Model, TransactionType,
     };
->>>>>>> 79dacab6
 
     use super::NFTokenAcceptOffer;
 
