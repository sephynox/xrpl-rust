--- conflicted
+++ resolved
@@ -6,9 +6,9 @@
 use strum_macros::{AsRefStr, Display, EnumIter};
 
 use crate::models::{
+    Model, PathStep, ValidateCurrencies, XRPLModelResult,
     amount::Amount,
     transactions::{Memo, Signer, Transaction, TransactionType},
-    Model, PathStep, ValidateCurrencies, XRPLModelResult,
 };
 
 use crate::models::amount::XRPAmount;
@@ -56,9 +56,6 @@
 /// See Payment:
 /// `<https://xrpl.org/docs/references/protocol/transactions/types/payment>`
 #[skip_serializing_none]
-<<<<<<< HEAD
-#[derive(Debug, Serialize, Deserialize, PartialEq, Eq, Clone, Default)]
-=======
 #[derive(
     Debug,
     Default,
@@ -69,7 +66,6 @@
     Clone,
     xrpl_rust_macros::ValidateCurrencies,
 )]
->>>>>>> dd2cbdf9
 #[serde(rename_all = "PascalCase")]
 pub struct Payment<'a> {
     /// The base fields for all transaction models.
@@ -370,7 +366,7 @@
             amount: Amount::XRPAmount(XRPAmount::from("1000000")),
             destination: "rLSn6Z3T8uCxbcd1oxwfGQN1Fdn5CyGujK".into(),
             paths: Some(vec![vec![
-                PathStep::default().with_account("rvYAfWj5gh67oV6fW32ZzP3Aw4Eubs59B".into())
+                PathStep::default().with_account("rvYAfWj5gh67oV6fW32ZzP3Aw4Eubs59B".into()),
             ]]),
             ..Default::default()
         };
