use alloc::{borrow::Cow, vec::Vec};
use serde::{Deserialize, Serialize};
use serde_with::skip_serializing_none;

use crate::models::{
    Amount, FlagCollection, Model, NoFlags, ValidateCurrencies, XRPAmount, XRPLModelResult,
};

use super::{
    exceptions::{XRPLAMMCreateException, XRPLTransactionException},
    CommonFields, CommonTransactionBuilder, Memo, Signer, Transaction, TransactionType,
};

pub const AMM_CREATE_MAX_FEE: u16 = 1000;

/// Create a new Automated Market Maker (AMM) instance for trading a pair of
/// assets (fungible tokens or XRP).
///
/// Creates both an AMM object and a special AccountRoot object to represent the AMM.
/// Also transfers ownership of the starting balance of both assets from the sender to
/// the created AccountRoot and issues an initial balance of liquidity provider
/// tokens (LP Tokens) from the AMM account to the sender.
///
/// Caution: When you create the AMM, you should fund it with (approximately)
/// equal-value amounts of each asset.
/// Otherwise, other users can profit at your expense by trading with
/// this AMM (performing arbitrage).
/// The currency risk that liquidity providers take on increases with the
/// volatility (potential for imbalance) of the asset pair.
/// The higher the trading fee, the more it offsets this risk,
/// so it's best to set the trading fee based on the volatility of the asset pair.
///
/// See AMMCreate transaction:
/// `<https://xrpl.org/docs/references/protocol/transactions/types/ammcreate>`
#[skip_serializing_none]
<<<<<<< HEAD
#[derive(Debug, Serialize, Deserialize, PartialEq, Eq, Clone, Default)]
=======
#[derive(
    Debug, Serialize, Deserialize, PartialEq, Eq, Clone, xrpl_rust_macros::ValidateCurrencies,
)]
>>>>>>> dd2cbdf9
#[serde(rename_all = "PascalCase")]
pub struct AMMCreate<'a> {
    /// The base fields for all transaction models.
    ///
    /// See Transaction Common Fields:
    /// `<https://xrpl.org/transaction-common-fields.html>`
    #[serde(flatten)]
    pub common_fields: CommonFields<'a, NoFlags>,
    /// The first of the two assets to fund this AMM with. This must be a positive amount.
    pub amount: Amount<'a>,
    /// The second of the two assets to fund this AMM with. This must be a positive amount.
    #[serde(rename = "Amount2")]
    pub amount2: Amount<'a>,
    /// The fee to charge for trades against this AMM instance, in units of 1/100,000;
    /// a value of 1 is equivalent to 0.001%.
    /// The maximum value is 1000, indicating a 1% fee.
    /// The minimum value is 0.
    pub trading_fee: u16,
}

impl Model for AMMCreate<'_> {
    fn get_errors(&self) -> XRPLModelResult<()> {
<<<<<<< HEAD
        self.get_trading_fee_error()?;
        Ok(())
=======
        self.get_tranding_fee_error()?;
        self.validate_currencies()
>>>>>>> dd2cbdf9
    }
}

impl<'a> Transaction<'a, NoFlags> for AMMCreate<'a> {
    fn get_common_fields(&self) -> &CommonFields<'_, NoFlags> {
        &self.common_fields
    }

    fn get_mut_common_fields(&mut self) -> &mut CommonFields<'a, NoFlags> {
        &mut self.common_fields
    }

    fn get_transaction_type(&self) -> &TransactionType {
        self.common_fields.get_transaction_type()
    }
}

impl<'a> CommonTransactionBuilder<'a, NoFlags> for AMMCreate<'a> {
    fn get_mut_common_fields(&mut self) -> &mut CommonFields<'a, NoFlags> {
        &mut self.common_fields
    }

    fn into_self(self) -> Self {
        self
    }
}

impl<'a> AMMCreate<'a> {
    pub fn new(
        account: Cow<'a, str>,
        account_txn_id: Option<Cow<'a, str>>,
        fee: Option<XRPAmount<'a>>,
        last_ledger_sequence: Option<u32>,
        memos: Option<Vec<Memo>>,
        sequence: Option<u32>,
        signers: Option<Vec<Signer>>,
        source_tag: Option<u32>,
        ticket_sequence: Option<u32>,
        amount: Amount<'a>,
        amount2: Amount<'a>,
        trading_fee: u16,
    ) -> AMMCreate<'a> {
        AMMCreate {
            common_fields: CommonFields::new(
                account,
                TransactionType::AMMCreate,
                account_txn_id,
                fee,
                Some(FlagCollection::default()),
                last_ledger_sequence,
                memos,
                None,
                sequence,
                signers,
                None,
                source_tag,
                ticket_sequence,
                None,
            ),
            amount,
            amount2,
            trading_fee,
        }
    }

    // All common builder methods (with_fee, with_sequence, etc.) now come from the trait!
    // Only need transaction-specific methods here.

    fn get_trading_fee_error(&self) -> XRPLModelResult<()> {
        if self.trading_fee > AMM_CREATE_MAX_FEE {
            Err(
                XRPLTransactionException::from(XRPLAMMCreateException::TradingFeeOutOfRange {
                    max: AMM_CREATE_MAX_FEE,
                    found: self.trading_fee,
                })
                .into(),
            )
        } else {
            Ok(())
        }
    }
}

#[cfg(test)]
mod tests {
    use super::*;
    use crate::models::{IssuedCurrencyAmount, XRPAmount};

    #[test]
    fn test_trading_fee_error() {
        let amm_create = AMMCreate {
            common_fields: CommonFields {
                account: "rPEPPER7kfTD9w2To4CQk6UCfuHM9c6GDY".into(),
                transaction_type: TransactionType::AMMCreate,
                fee: Some(XRPAmount::from("1000")),
                last_ledger_sequence: Some(20),
                sequence: Some(1),
                ..Default::default()
            },
            amount: IssuedCurrencyAmount::new(
                "USD".into(),
                "rPEPPER7kfTD9w2To4CQk6UCfuHM9c6GDY".into(),
                "1000".into(),
            )
            .into(),
            amount2: IssuedCurrencyAmount::new(
                "USD".into(),
                "rPEPPER7kfTD9w2To4CQk6UCfuHM9c6GDY".into(),
                "1000".into(),
            )
            .into(),
            trading_fee: 1001,
        };

        assert!(amm_create.get_errors().is_err());
    }

    #[test]
    fn test_no_error() {
        let amm_create = AMMCreate {
            common_fields: CommonFields {
                account: "rPEPPER7kfTD9w2To4CQk6UCfuHM9c6GDY".into(),
                transaction_type: TransactionType::AMMCreate,
                fee: Some(XRPAmount::from("1000")),
                last_ledger_sequence: Some(20),
                sequence: Some(1),
                ..Default::default()
            },
            amount: IssuedCurrencyAmount::new(
                "USD".into(),
                "rPEPPER7kfTD9w2To4CQk6UCfuHM9c6GDY".into(),
                "1000".into(),
            )
            .into(),
            amount2: IssuedCurrencyAmount::new(
                "USD".into(),
                "rPEPPER7kfTD9w2To4CQk6UCfuHM9c6GDY".into(),
                "1000".into(),
            )
            .into(),
            trading_fee: 1000,
        };

        assert!(amm_create.get_errors().is_ok());
    }

    #[test]
    fn test_serde() {
        let default_txn = AMMCreate {
            common_fields: CommonFields {
                account: "rJVUeRqDFNs2EQp4ikJUFMdUHURJ8rAqny".into(),
                transaction_type: TransactionType::AMMCreate,
                signing_pub_key: Some("".into()),
                ..Default::default()
            },
            amount: Amount::XRPAmount(XRPAmount::from("1000000")),
            amount2: Amount::IssuedCurrencyAmount(IssuedCurrencyAmount::new(
                "USD".into(),
                "rP9jPyP5kyvFRb6ZiRghAGw5u8SGAmU4bd".into(),
                "1000".into(),
            )),
            trading_fee: 500,
        };

        let default_json_str = r#"{"Account":"rJVUeRqDFNs2EQp4ikJUFMdUHURJ8rAqny","TransactionType":"AMMCreate","Flags":0,"SigningPubKey":"","Amount":"1000000","Amount2":{"currency":"USD","issuer":"rP9jPyP5kyvFRb6ZiRghAGw5u8SGAmU4bd","value":"1000"},"TradingFee":500}"#;

        // Serialize
        let default_json_value = serde_json::to_value(default_json_str).unwrap();
        let serialized_string = serde_json::to_string(&default_txn).unwrap();
        let serialized_value = serde_json::to_value(&serialized_string).unwrap();
        assert_eq!(serialized_value, default_json_value);

        // Deserialize
        let deserialized: AMMCreate = serde_json::from_str(default_json_str).unwrap();
        assert_eq!(default_txn, deserialized);
    }

    #[test]
    fn test_builder_pattern() {
        let amm_create = AMMCreate {
            common_fields: CommonFields {
                account: "rJVUeRqDFNs2EQp4ikJUFMdUHURJ8rAqny".into(),
                transaction_type: TransactionType::AMMCreate,
                ..Default::default()
            },
            amount: Amount::XRPAmount(XRPAmount::from("1000000")),
            amount2: Amount::IssuedCurrencyAmount(IssuedCurrencyAmount::new(
                "USD".into(),
                "rP9jPyP5kyvFRb6ZiRghAGw5u8SGAmU4bd".into(),
                "1000".into(),
            )),
            trading_fee: 500,
        }
        .with_fee("12".into()) // From CommonTransactionBuilder trait
        .with_sequence(123) // From CommonTransactionBuilder trait
        .with_last_ledger_sequence(7108682) // From CommonTransactionBuilder trait
        .with_source_tag(12345) // From CommonTransactionBuilder trait
        .with_memo(Memo {
            memo_data: Some("creating AMM".into()),
            memo_format: None,
            memo_type: Some("text".into()),
        }); // From CommonTransactionBuilder trait

        assert_eq!(amm_create.trading_fee, 500);
        assert_eq!(amm_create.common_fields.fee.as_ref().unwrap().0, "12");
        assert_eq!(amm_create.common_fields.sequence, Some(123));
        assert_eq!(amm_create.common_fields.last_ledger_sequence, Some(7108682));
        assert_eq!(amm_create.common_fields.source_tag, Some(12345));
        assert_eq!(amm_create.common_fields.memos.as_ref().unwrap().len(), 1);
    }

    #[test]
    fn test_default() {
        let amm_create = AMMCreate {
            common_fields: CommonFields {
                account: "rAMMCreator123".into(),
                transaction_type: TransactionType::AMMCreate,
                ..Default::default()
            },
            amount: Amount::XRPAmount(XRPAmount::from("1000000")),
            amount2: Amount::IssuedCurrencyAmount(IssuedCurrencyAmount::new(
                "EUR".into(),
                "rEURIssuer456".into(),
                "1000".into(),
            )),
            trading_fee: 250,
        };

        assert_eq!(amm_create.common_fields.account, "rAMMCreator123");
        assert_eq!(
            amm_create.common_fields.transaction_type,
            TransactionType::AMMCreate
        );
        assert_eq!(amm_create.trading_fee, 250);
        assert!(amm_create.common_fields.fee.is_none());
        assert!(amm_create.common_fields.sequence.is_none());
    }

    #[test]
    fn test_xrp_token_amm() {
        let xrp_token_amm = AMMCreate {
            common_fields: CommonFields {
                account: "rXRPTokenAMM789".into(),
                transaction_type: TransactionType::AMMCreate,
                ..Default::default()
            },
            amount: Amount::XRPAmount(XRPAmount::from("50000000")), // 50 XRP
            amount2: Amount::IssuedCurrencyAmount(IssuedCurrencyAmount::new(
                "BTC".into(),
                "rBTCIssuer123".into(),
                "0.5".into(), // 0.5 BTC
            )),
            trading_fee: 100, // 0.1% trading fee
        }
        .with_fee("12".into())
        .with_sequence(100)
        .with_memo(Memo {
            memo_data: Some("XRP-BTC AMM pool".into()),
            memo_format: None,
            memo_type: Some("text".into()),
        });

        assert!(matches!(xrp_token_amm.amount, Amount::XRPAmount(_)));
        assert!(matches!(
            xrp_token_amm.amount2,
            Amount::IssuedCurrencyAmount(_)
        ));
        assert_eq!(xrp_token_amm.trading_fee, 100);
        assert_eq!(xrp_token_amm.common_fields.sequence, Some(100));
        assert!(xrp_token_amm.validate().is_ok());
    }

    #[test]
    fn test_token_token_amm() {
        let token_amm = AMMCreate {
            common_fields: CommonFields {
                account: "rTokenAMM111".into(),
                transaction_type: TransactionType::AMMCreate,
                ..Default::default()
            },
            amount: Amount::IssuedCurrencyAmount(IssuedCurrencyAmount::new(
                "USD".into(),
                "rUSDIssuer222".into(),
                "10000".into(), // 10,000 USD
            )),
            amount2: Amount::IssuedCurrencyAmount(IssuedCurrencyAmount::new(
                "EUR".into(),
                "rEURIssuer333".into(),
                "8500".into(), // 8,500 EUR (roughly equal value)
            )),
            trading_fee: 50, // 0.05% trading fee
        }
        .with_fee("15".into())
        .with_sequence(200);

        assert!(matches!(token_amm.amount, Amount::IssuedCurrencyAmount(_)));
        assert!(matches!(token_amm.amount2, Amount::IssuedCurrencyAmount(_)));
        assert_eq!(token_amm.trading_fee, 50);
        assert_eq!(token_amm.common_fields.sequence, Some(200));
        assert!(token_amm.validate().is_ok());
    }

    #[test]
    fn test_high_volatility_amm() {
        let volatile_amm = AMMCreate {
            common_fields: CommonFields {
                account: "rVolatileAMM444".into(),
                transaction_type: TransactionType::AMMCreate,
                ..Default::default()
            },
            amount: Amount::IssuedCurrencyAmount(IssuedCurrencyAmount::new(
                "DOGE".into(),
                "rDOGEIssuer555".into(),
                "1000000".into(), // 1M DOGE
            )),
            amount2: Amount::IssuedCurrencyAmount(IssuedCurrencyAmount::new(
                "SHIB".into(),
                "rSHIBIssuer666".into(),
                "100000000".into(), // 100M SHIB
            )),
            trading_fee: 1000, // 1% trading fee for volatile assets
        }
        .with_fee("20".into())
        .with_sequence(300)
        .with_memo(Memo {
            memo_data: Some("high volatility meme coin AMM".into()),
            memo_format: None,
            memo_type: Some("text".into()),
        });

        assert_eq!(volatile_amm.trading_fee, 1000); // Maximum allowed fee
        assert_eq!(volatile_amm.common_fields.sequence, Some(300));
        assert!(volatile_amm.validate().is_ok());
    }

    #[test]
    fn test_ticket_sequence() {
        let ticket_amm = AMMCreate {
            common_fields: CommonFields {
                account: "rTicketAMM777".into(),
                transaction_type: TransactionType::AMMCreate,
                ..Default::default()
            },
            amount: Amount::XRPAmount(XRPAmount::from("25000000")), // 25 XRP
            amount2: Amount::IssuedCurrencyAmount(IssuedCurrencyAmount::new(
                "ETH".into(),
                "rETHIssuer888".into(),
                "10".into(), // 10 ETH
            )),
            trading_fee: 30, // 0.03% trading fee
        }
        .with_ticket_sequence(12345)
        .with_fee("12".into());

        assert_eq!(ticket_amm.common_fields.ticket_sequence, Some(12345));
        // When using tickets, sequence should be None or 0
        assert!(ticket_amm.common_fields.sequence.is_none());
    }

    #[test]
    fn test_multiple_memos() {
        let multi_memo_amm = AMMCreate {
            common_fields: CommonFields {
                account: "rMultiMemoAMM999".into(),
                transaction_type: TransactionType::AMMCreate,
                ..Default::default()
            },
            amount: Amount::XRPAmount(XRPAmount::from("100000000")), // 100 XRP
            amount2: Amount::IssuedCurrencyAmount(IssuedCurrencyAmount::new(
                "USDC".into(),
                "rUSDCIssuer111".into(),
                "50".into(), // 50 USDC
            )),
            trading_fee: 25, // 0.025% trading fee
        }
        .with_memo(Memo {
            memo_data: Some("first memo".into()),
            memo_format: None,
            memo_type: Some("text".into()),
        })
        .with_memo(Memo {
            memo_data: Some("second memo".into()),
            memo_format: None,
            memo_type: Some("text".into()),
        })
        .with_fee("18".into())
        .with_sequence(400);

        assert_eq!(
            multi_memo_amm.common_fields.memos.as_ref().unwrap().len(),
            2
        );
        assert_eq!(multi_memo_amm.common_fields.sequence, Some(400));
    }

    #[test]
    fn test_min_trading_fee() {
        let min_fee_amm = AMMCreate {
            common_fields: CommonFields {
                account: "rMinFeeAMM222".into(),
                transaction_type: TransactionType::AMMCreate,
                ..Default::default()
            },
            amount: Amount::XRPAmount(XRPAmount::from("10000000")), // 10 XRP
            amount2: Amount::IssuedCurrencyAmount(IssuedCurrencyAmount::new(
                "USDT".into(),
                "rUSDTIssuer333".into(),
                "5".into(), // 5 USDT
            )),
            trading_fee: 0, // No trading fee
        }
        .with_fee("12".into())
        .with_sequence(500);

        assert_eq!(min_fee_amm.trading_fee, 0);
        assert!(min_fee_amm.validate().is_ok());
    }
}<|MERGE_RESOLUTION|>--- conflicted
+++ resolved
@@ -7,8 +7,8 @@
 };
 
 use super::{
+    CommonFields, CommonTransactionBuilder, Memo, Signer, Transaction, TransactionType,
     exceptions::{XRPLAMMCreateException, XRPLTransactionException},
-    CommonFields, CommonTransactionBuilder, Memo, Signer, Transaction, TransactionType,
 };
 
 pub const AMM_CREATE_MAX_FEE: u16 = 1000;
@@ -33,13 +33,16 @@
 /// See AMMCreate transaction:
 /// `<https://xrpl.org/docs/references/protocol/transactions/types/ammcreate>`
 #[skip_serializing_none]
-<<<<<<< HEAD
-#[derive(Debug, Serialize, Deserialize, PartialEq, Eq, Clone, Default)]
-=======
 #[derive(
-    Debug, Serialize, Deserialize, PartialEq, Eq, Clone, xrpl_rust_macros::ValidateCurrencies,
+    Debug,
+    Default,
+    Serialize,
+    Deserialize,
+    PartialEq,
+    Eq,
+    Clone,
+    xrpl_rust_macros::ValidateCurrencies,
 )]
->>>>>>> dd2cbdf9
 #[serde(rename_all = "PascalCase")]
 pub struct AMMCreate<'a> {
     /// The base fields for all transaction models.
@@ -62,19 +65,14 @@
 
 impl Model for AMMCreate<'_> {
     fn get_errors(&self) -> XRPLModelResult<()> {
-<<<<<<< HEAD
         self.get_trading_fee_error()?;
-        Ok(())
-=======
-        self.get_tranding_fee_error()?;
         self.validate_currencies()
->>>>>>> dd2cbdf9
     }
 }
 
 impl<'a> Transaction<'a, NoFlags> for AMMCreate<'a> {
     fn get_common_fields(&self) -> &CommonFields<'_, NoFlags> {
-        &self.common_fields
+        &self.common_fields /*  */
     }
 
     fn get_mut_common_fields(&mut self) -> &mut CommonFields<'a, NoFlags> {
