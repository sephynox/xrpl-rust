use alloc::borrow::Cow;
use alloc::vec::Vec;

use serde::{Deserialize, Serialize};
use serde_with::skip_serializing_none;

use crate::models::amount::XRPAmount;
use crate::models::transactions::CommonFields;
use crate::models::{
    transactions::{Transaction, TransactionType},
    Model,
};
use crate::models::{FlagCollection, NoFlags, ValidateCurrencies};

use super::{CommonTransactionBuilder, Memo, Signer};

/// Cancels an Escrow and returns escrowed XRP to the sender.
///
/// See EscrowCancel:
/// `<https://xrpl.org/docs/references/protocol/transactions/types/escrowcancel>`
#[skip_serializing_none]
<<<<<<< HEAD
#[derive(Debug, Serialize, Deserialize, PartialEq, Eq, Clone, Default)]
=======
#[derive(
    Debug, Serialize, Deserialize, PartialEq, Eq, Clone, xrpl_rust_macros::ValidateCurrencies,
)]
>>>>>>> dd2cbdf9
#[serde(rename_all = "PascalCase")]
pub struct EscrowCancel<'a> {
    /// The base fields for all transaction models.
    ///
    /// See Transaction Common Fields:
    /// `<https://xrpl.org/transaction-common-fields.html>`
    #[serde(flatten)]
    pub common_fields: CommonFields<'a, NoFlags>,
    /// Address of the source account that funded the escrow payment.
    pub owner: Cow<'a, str>,
    /// Transaction sequence (or Ticket number) of EscrowCreate transaction that created the escrow to cancel.
    pub offer_sequence: u32,
}

impl<'a> Model for EscrowCancel<'a> {
    fn get_errors(&self) -> crate::models::XRPLModelResult<()> {
        self.validate_currencies()
    }
}

impl<'a> Transaction<'a, NoFlags> for EscrowCancel<'a> {
    fn get_transaction_type(&self) -> &TransactionType {
        self.common_fields.get_transaction_type()
    }

    fn get_common_fields(&self) -> &CommonFields<'_, NoFlags> {
        self.common_fields.get_common_fields()
    }

    fn get_mut_common_fields(&mut self) -> &mut CommonFields<'a, NoFlags> {
        self.common_fields.get_mut_common_fields()
    }
}

impl<'a> CommonTransactionBuilder<'a, NoFlags> for EscrowCancel<'a> {
    fn get_mut_common_fields(&mut self) -> &mut CommonFields<'a, NoFlags> {
        &mut self.common_fields
    }

    fn into_self(self) -> Self {
        self
    }
}

impl<'a> EscrowCancel<'a> {
    pub fn new(
        account: Cow<'a, str>,
        account_txn_id: Option<Cow<'a, str>>,
        fee: Option<XRPAmount<'a>>,
        last_ledger_sequence: Option<u32>,
        memos: Option<Vec<Memo>>,
        sequence: Option<u32>,
        signers: Option<Vec<Signer>>,
        source_tag: Option<u32>,
        ticket_sequence: Option<u32>,
        owner: Cow<'a, str>,
        offer_sequence: u32,
    ) -> Self {
        Self {
            common_fields: CommonFields::new(
                account,
                TransactionType::EscrowCancel,
                account_txn_id,
                fee,
                Some(FlagCollection::default()),
                last_ledger_sequence,
                memos,
                None,
                sequence,
                signers,
                None,
                source_tag,
                ticket_sequence,
                None,
            ),
            owner,
            offer_sequence,
        }
    }
}

#[cfg(test)]
mod tests {
    use super::*;

    #[test]
    fn test_serde() {
        let default_txn = EscrowCancel {
            common_fields: CommonFields {
                account: "rf1BiGeXwwQoi8Z2ueFYTEXSwuJYfV2Jpn".into(),
                transaction_type: TransactionType::EscrowCancel,
                signing_pub_key: Some("".into()),
                ..Default::default()
            },
            owner: "rf1BiGeXwwQoi8Z2ueFYTEXSwuJYfV2Jpn".into(),
            offer_sequence: 7,
        };

        let default_json_str = r#"{"Account":"rf1BiGeXwwQoi8Z2ueFYTEXSwuJYfV2Jpn","TransactionType":"EscrowCancel","Flags":0,"SigningPubKey":"","Owner":"rf1BiGeXwwQoi8Z2ueFYTEXSwuJYfV2Jpn","OfferSequence":7}"#;

        let default_json_value = serde_json::to_value(default_json_str).unwrap();
        let serialized_string = serde_json::to_string(&default_txn).unwrap();
        let serialized_value = serde_json::to_value(&serialized_string).unwrap();
        assert_eq!(serialized_value, default_json_value);

        let deserialized: EscrowCancel = serde_json::from_str(default_json_str).unwrap();
        assert_eq!(default_txn, deserialized);
    }

    #[test]
    fn test_builder_pattern() {
        let escrow_cancel = EscrowCancel {
            common_fields: CommonFields {
                account: "rf1BiGeXwwQoi8Z2ueFYTEXSwuJYfV2Jpn".into(),
                transaction_type: TransactionType::EscrowCancel,
                ..Default::default()
            },
            owner: "rf1BiGeXwwQoi8Z2ueFYTEXSwuJYfV2Jpn".into(),
            offer_sequence: 7,
        }
        .with_fee("12".into())
        .with_sequence(123)
        .with_last_ledger_sequence(7108682)
        .with_source_tag(12345);

        assert_eq!(escrow_cancel.owner, "rf1BiGeXwwQoi8Z2ueFYTEXSwuJYfV2Jpn");
        assert_eq!(escrow_cancel.offer_sequence, 7);
        assert_eq!(escrow_cancel.common_fields.fee.as_ref().unwrap().0, "12");
        assert_eq!(escrow_cancel.common_fields.sequence, Some(123));
        assert_eq!(
            escrow_cancel.common_fields.last_ledger_sequence,
            Some(7108682)
        );
        assert_eq!(escrow_cancel.common_fields.source_tag, Some(12345));
    }

    #[test]
    fn test_default() {
        let escrow_cancel = EscrowCancel {
            common_fields: CommonFields {
                account: "rf1BiGeXwwQoi8Z2ueFYTEXSwuJYfV2Jpn".into(),
                transaction_type: TransactionType::EscrowCancel,
                ..Default::default()
            },
            owner: "rf1BiGeXwwQoi8Z2ueFYTEXSwuJYfV2Jpn".into(),
            offer_sequence: 7,
        };

        assert_eq!(
            escrow_cancel.common_fields.account,
            "rf1BiGeXwwQoi8Z2ueFYTEXSwuJYfV2Jpn"
        );
        assert_eq!(
            escrow_cancel.common_fields.transaction_type,
            TransactionType::EscrowCancel
        );
        assert_eq!(escrow_cancel.owner, "rf1BiGeXwwQoi8Z2ueFYTEXSwuJYfV2Jpn");
        assert_eq!(escrow_cancel.offer_sequence, 7);
    }
}<|MERGE_RESOLUTION|>--- conflicted
+++ resolved
@@ -6,11 +6,11 @@
 
 use crate::models::amount::XRPAmount;
 use crate::models::transactions::CommonFields;
+use crate::models::{FlagCollection, NoFlags, ValidateCurrencies};
 use crate::models::{
+    Model,
     transactions::{Transaction, TransactionType},
-    Model,
 };
-use crate::models::{FlagCollection, NoFlags, ValidateCurrencies};
 
 use super::{CommonTransactionBuilder, Memo, Signer};
 
@@ -19,13 +19,16 @@
 /// See EscrowCancel:
 /// `<https://xrpl.org/docs/references/protocol/transactions/types/escrowcancel>`
 #[skip_serializing_none]
-<<<<<<< HEAD
-#[derive(Debug, Serialize, Deserialize, PartialEq, Eq, Clone, Default)]
-=======
 #[derive(
-    Debug, Serialize, Deserialize, PartialEq, Eq, Clone, xrpl_rust_macros::ValidateCurrencies,
+    Debug,
+    Default,
+    Serialize,
+    Deserialize,
+    PartialEq,
+    Eq,
+    Clone,
+    xrpl_rust_macros::ValidateCurrencies,
 )]
->>>>>>> dd2cbdf9
 #[serde(rename_all = "PascalCase")]
 pub struct EscrowCancel<'a> {
     /// The base fields for all transaction models.
