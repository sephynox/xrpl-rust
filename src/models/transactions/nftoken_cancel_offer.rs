--- conflicted
+++ resolved
@@ -5,11 +5,11 @@
 
 use crate::models::amount::XRPAmount;
 use crate::models::transactions::exceptions::XRPLNFTokenCancelOfferException;
+use crate::models::{FlagCollection, NoFlags, ValidateCurrencies, XRPLModelResult};
 use crate::models::{
+    Model,
     transactions::{Memo, Signer, Transaction, TransactionType},
-    Model,
 };
-use crate::models::{FlagCollection, NoFlags, ValidateCurrencies, XRPLModelResult};
 
 use super::{CommonFields, CommonTransactionBuilder};
 
@@ -18,13 +18,16 @@
 /// See NFTokenCancelOffer:
 /// `<https://xrpl.org/docs/references/protocol/transactions/types/nftokencanceloffer>`
 #[skip_serializing_none]
-<<<<<<< HEAD
-#[derive(Debug, Serialize, Deserialize, PartialEq, Eq, Clone, Default)]
-=======
 #[derive(
-    Debug, Serialize, Deserialize, PartialEq, Eq, Clone, xrpl_rust_macros::ValidateCurrencies,
+    Debug,
+    Default,
+    Serialize,
+    Deserialize,
+    PartialEq,
+    Eq,
+    Clone,
+    xrpl_rust_macros::ValidateCurrencies,
 )]
->>>>>>> dd2cbdf9
 #[serde(rename_all = "PascalCase")]
 pub struct NFTokenCancelOffer<'a> {
     /// The base fields for all transaction models.
@@ -159,7 +162,11 @@
         };
 
         assert_eq!(
-            nftoken_cancel_offer.validate().unwrap_err().to_string().as_str(),
+            nftoken_cancel_offer
+                .validate()
+                .unwrap_err()
+                .to_string()
+                .as_str(),
             "The value of the field `\"nftoken_offers\"` is not allowed to be empty (type `\"Vec\"`). If the field is optional, define it to be `None`"
         );
     }
