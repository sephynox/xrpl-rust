--- conflicted
+++ resolved
@@ -14,11 +14,8 @@
 };
 
 use crate::_serde::txn_flags;
-<<<<<<< HEAD
+use crate::models::amount::XRPAmount;
 use crate::models::transactions::XRPLNFTokenMintException;
-=======
-use crate::models::amount::XRPAmount;
->>>>>>> 79dacab6
 
 /// Transactions of the NFTokenMint type support additional values
 /// in the Flags field. This enum represents those options.
