use alloc::borrow::Cow;
use alloc::vec::Vec;
use serde::{Deserialize, Serialize};
use serde_with::skip_serializing_none;

use crate::models::amount::XRPAmount;
use crate::models::transactions::CommonFields;
use crate::models::{
    transactions::{Memo, Signer, Transaction, TransactionType},
    Model,
};
use crate::models::{
    FlagCollection, NoFlags, ValidateCurrencies, XRPLModelException, XRPLModelResult,
};

use super::CommonTransactionBuilder;

/// A DepositPreauth transaction gives another account pre-approval
/// to deliver payments to the sender of this transaction.
///
/// See DepositPreauth:
/// `<https://xrpl.org/docs/references/protocol/transactions/types/depositpreauth>`
#[skip_serializing_none]
<<<<<<< HEAD
#[derive(Debug, Serialize, Deserialize, PartialEq, Eq, Clone, Default)]
=======
#[derive(
    Debug, Serialize, Deserialize, PartialEq, Eq, Clone, xrpl_rust_macros::ValidateCurrencies,
)]
>>>>>>> dd2cbdf9
#[serde(rename_all = "PascalCase")]
pub struct DepositPreauth<'a> {
    /// The base fields for all transaction models.
    ///
    /// See Transaction Common Fields:
    /// `<https://xrpl.org/transaction-common-fields.html>`
    #[serde(flatten)]
    pub common_fields: CommonFields<'a, NoFlags>,
    /// The XRP Ledger address of the sender to preauthorize.
    pub authorize: Option<Cow<'a, str>>,
    /// The XRP Ledger address of a sender whose preauthorization should be revoked.
    pub unauthorize: Option<Cow<'a, str>>,
}

impl<'a> Model for DepositPreauth<'a> {
    fn get_errors(&self) -> XRPLModelResult<()> {
<<<<<<< HEAD
        if (self.authorize.is_none() && self.unauthorize.is_none())
            || (self.authorize.is_some() && self.unauthorize.is_some())
        {
            Err(XRPLModelException::InvalidFieldCombination {
                field: "authorize",
                other_fields: &["unauthorize"],
            })
        } else {
            Ok(())
        }
=======
        self._get_authorize_and_unauthorize_error()?;
        self.validate_currencies()
>>>>>>> dd2cbdf9
    }
}

impl<'a> Transaction<'a, NoFlags> for DepositPreauth<'a> {
    fn get_transaction_type(&self) -> &TransactionType {
        self.common_fields.get_transaction_type()
    }

    fn get_common_fields(&self) -> &CommonFields<'_, NoFlags> {
        self.common_fields.get_common_fields()
    }

    fn get_mut_common_fields(&mut self) -> &mut CommonFields<'a, NoFlags> {
        self.common_fields.get_mut_common_fields()
    }
}

impl<'a> CommonTransactionBuilder<'a, NoFlags> for DepositPreauth<'a> {
    fn get_mut_common_fields(&mut self) -> &mut CommonFields<'a, NoFlags> {
        &mut self.common_fields
    }

    fn into_self(self) -> Self {
        self
    }
}

impl<'a> DepositPreauth<'a> {
    pub fn new(
        account: Cow<'a, str>,
        account_txn_id: Option<Cow<'a, str>>,
        fee: Option<XRPAmount<'a>>,
        last_ledger_sequence: Option<u32>,
        memos: Option<Vec<Memo>>,
        sequence: Option<u32>,
        signers: Option<Vec<Signer>>,
        source_tag: Option<u32>,
        ticket_sequence: Option<u32>,
        authorize: Option<Cow<'a, str>>,
        unauthorize: Option<Cow<'a, str>>,
    ) -> Self {
        Self {
            common_fields: CommonFields::new(
                account,
                TransactionType::DepositPreauth,
                account_txn_id,
                fee,
                Some(FlagCollection::default()),
                last_ledger_sequence,
                memos,
                None,
                sequence,
                signers,
                None,
                source_tag,
                ticket_sequence,
                None,
            ),
            authorize,
            unauthorize,
        }
    }

    pub fn with_authorize(mut self, authorize: Cow<'a, str>) -> Self {
        self.authorize = Some(authorize);
        self
    }

    pub fn with_unauthorize(mut self, unauthorize: Cow<'a, str>) -> Self {
        self.unauthorize = Some(unauthorize);
        self
    }
}

#[cfg(test)]
mod tests {
    use super::*;
    use crate::models::Model;

    #[test]
    fn test_authorize_and_unauthorize_error() {
        let deposit_preauth = DepositPreauth {
            common_fields: CommonFields {
                account: "rU4EE1FskCPJw5QkLx1iGgdWiJa6HeqYyb".into(),
                transaction_type: TransactionType::DepositPreauth,
                ..Default::default()
            },
            authorize: None,
            unauthorize: None,
        };

        assert!(deposit_preauth.get_errors().is_err());
    }

    #[test]
    fn test_both_authorize_and_unauthorize_error() {
        let deposit_preauth = DepositPreauth {
            common_fields: CommonFields {
                account: "rU4EE1FskCPJw5QkLx1iGgdWiJa6HeqYyb".into(),
                transaction_type: TransactionType::DepositPreauth,
                ..Default::default()
            },
            authorize: Some("rEhxGqkqPPSxQ3P25J66ft5TwpzV14k2de".into()),
            unauthorize: Some("rN7n7otQDd6FczFgLdSqtcsAUxDkw6fzRH".into()),
        };

        assert!(deposit_preauth.get_errors().is_err());
    }

    #[test]
    fn test_valid_with_authorize() {
        let deposit_preauth = DepositPreauth {
            common_fields: CommonFields {
                account: "rU4EE1FskCPJw5QkLx1iGgdWiJa6HeqYyb".into(),
                transaction_type: TransactionType::DepositPreauth,
                ..Default::default()
            },
            authorize: Some("rEhxGqkqPPSxQ3P25J66ft5TwpzV14k2de".into()),
            unauthorize: None,
        };

        assert!(deposit_preauth.get_errors().is_ok());
    }

    #[test]
    fn test_valid_with_unauthorize() {
        let deposit_preauth = DepositPreauth {
            common_fields: CommonFields {
                account: "rU4EE1FskCPJw5QkLx1iGgdWiJa6HeqYyb".into(),
                transaction_type: TransactionType::DepositPreauth,
                ..Default::default()
            },
            authorize: None,
            unauthorize: Some("rN7n7otQDd6FczFgLdSqtcsAUxDkw6fzRH".into()),
        };

        assert!(deposit_preauth.get_errors().is_ok());
    }

    #[test]
    fn test_serde() {
        let default_txn = DepositPreauth {
            common_fields: CommonFields {
                account: "rsUiUMpnrgxQp24dJYZDhmV4bE3aBtQyt8".into(),
                transaction_type: TransactionType::DepositPreauth,
                fee: Some("10".into()),
                sequence: Some(2),
                signing_pub_key: Some("".into()),
                ..Default::default()
            },
            authorize: Some("rEhxGqkqPPSxQ3P25J66ft5TwpzV14k2de".into()),
            unauthorize: None,
        };

        let default_json_str = r#"{"Account":"rsUiUMpnrgxQp24dJYZDhmV4bE3aBtQyt8","TransactionType":"DepositPreauth","Fee":"10","Flags":0,"Sequence":2,"SigningPubKey":"","Authorize":"rEhxGqkqPPSxQ3P25J66ft5TwpzV14k2de"}"#;

        let default_json_value = serde_json::to_value(default_json_str).unwrap();
        let serialized_string = serde_json::to_string(&default_txn).unwrap();
        let serialized_value = serde_json::to_value(&serialized_string).unwrap();
        assert_eq!(serialized_value, default_json_value);

        let deserialized: DepositPreauth = serde_json::from_str(default_json_str).unwrap();
        assert_eq!(default_txn, deserialized);
    }

    #[test]
    fn test_builder_pattern() {
        let deposit_preauth = DepositPreauth {
            common_fields: CommonFields {
                account: "rsUiUMpnrgxQp24dJYZDhmV4bE3aBtQyt8".into(),
                transaction_type: TransactionType::DepositPreauth,
                ..Default::default()
            },
            ..Default::default()
        }
        .with_authorize("rEhxGqkqPPSxQ3P25J66ft5TwpzV14k2de".into())
        .with_fee("10".into())
        .with_sequence(123)
        .with_last_ledger_sequence(7108682)
        .with_source_tag(12345);

        assert_eq!(
            deposit_preauth.authorize.as_ref().unwrap(),
            "rEhxGqkqPPSxQ3P25J66ft5TwpzV14k2de"
        );
        assert!(deposit_preauth.unauthorize.is_none());
        assert_eq!(deposit_preauth.common_fields.fee.as_ref().unwrap().0, "10");
        assert_eq!(deposit_preauth.common_fields.sequence, Some(123));
        assert_eq!(
            deposit_preauth.common_fields.last_ledger_sequence,
            Some(7108682)
        );
        assert_eq!(deposit_preauth.common_fields.source_tag, Some(12345));
        assert!(deposit_preauth.get_errors().is_ok());
    }

    #[test]
    fn test_builder_with_unauthorize() {
        let deposit_preauth = DepositPreauth {
            common_fields: CommonFields {
                account: "rsUiUMpnrgxQp24dJYZDhmV4bE3aBtQyt8".into(),
                transaction_type: TransactionType::DepositPreauth,
                ..Default::default()
            },
            ..Default::default()
        }
        .with_unauthorize("rN7n7otQDd6FczFgLdSqtcsAUxDkw6fzRH".into())
        .with_fee("10".into())
        .with_sequence(123);

        assert!(deposit_preauth.authorize.is_none());
        assert_eq!(
            deposit_preauth.unauthorize.as_ref().unwrap(),
            "rN7n7otQDd6FczFgLdSqtcsAUxDkw6fzRH"
        );
        assert_eq!(deposit_preauth.common_fields.fee.as_ref().unwrap().0, "10");
        assert_eq!(deposit_preauth.common_fields.sequence, Some(123));
        assert!(deposit_preauth.get_errors().is_ok());
    }
}<|MERGE_RESOLUTION|>--- conflicted
+++ resolved
@@ -6,11 +6,11 @@
 use crate::models::amount::XRPAmount;
 use crate::models::transactions::CommonFields;
 use crate::models::{
-    transactions::{Memo, Signer, Transaction, TransactionType},
-    Model,
+    FlagCollection, NoFlags, ValidateCurrencies, XRPLModelException, XRPLModelResult,
 };
 use crate::models::{
-    FlagCollection, NoFlags, ValidateCurrencies, XRPLModelException, XRPLModelResult,
+    Model,
+    transactions::{Memo, Signer, Transaction, TransactionType},
 };
 
 use super::CommonTransactionBuilder;
@@ -21,13 +21,16 @@
 /// See DepositPreauth:
 /// `<https://xrpl.org/docs/references/protocol/transactions/types/depositpreauth>`
 #[skip_serializing_none]
-<<<<<<< HEAD
-#[derive(Debug, Serialize, Deserialize, PartialEq, Eq, Clone, Default)]
-=======
 #[derive(
-    Debug, Serialize, Deserialize, PartialEq, Eq, Clone, xrpl_rust_macros::ValidateCurrencies,
+    Debug,
+    Default,
+    Serialize,
+    Deserialize,
+    PartialEq,
+    Eq,
+    Clone,
+    xrpl_rust_macros::ValidateCurrencies,
 )]
->>>>>>> dd2cbdf9
 #[serde(rename_all = "PascalCase")]
 pub struct DepositPreauth<'a> {
     /// The base fields for all transaction models.
@@ -44,21 +47,8 @@
 
 impl<'a> Model for DepositPreauth<'a> {
     fn get_errors(&self) -> XRPLModelResult<()> {
-<<<<<<< HEAD
-        if (self.authorize.is_none() && self.unauthorize.is_none())
-            || (self.authorize.is_some() && self.unauthorize.is_some())
-        {
-            Err(XRPLModelException::InvalidFieldCombination {
-                field: "authorize",
-                other_fields: &["unauthorize"],
-            })
-        } else {
-            Ok(())
-        }
-=======
         self._get_authorize_and_unauthorize_error()?;
         self.validate_currencies()
->>>>>>> dd2cbdf9
     }
 }
 
@@ -133,6 +123,25 @@
     }
 }
 
+impl<'a> DepositPreauthError for DepositPreauth<'a> {
+    fn _get_authorize_and_unauthorize_error(&self) -> XRPLModelResult<()> {
+        if (self.authorize.is_none() && self.unauthorize.is_none())
+            || (self.authorize.is_some() && self.unauthorize.is_some())
+        {
+            Err(XRPLModelException::InvalidFieldCombination {
+                field: "authorize",
+                other_fields: &["unauthorize"],
+            })
+        } else {
+            Ok(())
+        }
+    }
+}
+
+pub trait DepositPreauthError {
+    fn _get_authorize_and_unauthorize_error(&self) -> XRPLModelResult<()>;
+}
+
 #[cfg(test)]
 mod tests {
     use super::*;
