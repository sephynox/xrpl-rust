--- conflicted
+++ resolved
@@ -10,17 +10,6 @@
 
 use crate::models::transactions::XRPLSignerListSetException;
 use crate::{
-<<<<<<< HEAD
-    models::{model::Model, Memo, Signer, SignerListSetError, Transaction, TransactionType},
-    serialize_with_tag, Err,
-=======
-    models::{
-        exceptions::{SignerListSetException, XRPLModelException, XRPLTransactionException},
-        model::Model,
-        Memo, Signer, SignerListSetError, Transaction, TransactionType,
-    },
-    serde_with_tag,
->>>>>>> d4baf607
 };
 
 serde_with_tag! {
