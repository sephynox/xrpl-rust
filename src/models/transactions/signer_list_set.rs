--- conflicted
+++ resolved
@@ -4,17 +4,17 @@
 use alloc::string::ToString;
 use alloc::vec::Vec;
 use derive_new::new;
-use serde::{ser::SerializeMap, Deserialize, Serialize};
+use serde::{Deserialize, Serialize, ser::SerializeMap};
 use serde_with::skip_serializing_none;
 
-use crate::models::transactions::exceptions::XRPLSignerListSetException;
 use crate::models::FlagCollection;
 use crate::models::NoFlags;
 use crate::models::XRPLModelResult;
+use crate::models::transactions::exceptions::XRPLSignerListSetException;
 use crate::models::{
+    Model, ValidateCurrencies,
     amount::XRPAmount,
     transactions::{Memo, Signer, Transaction, TransactionType},
-    Model, ValidateCurrencies,
 };
 use crate::serde_with_tag;
 
@@ -37,13 +37,16 @@
 /// See SignerListSet:
 /// `<https://xrpl.org/docs/references/protocol/transactions/types/signerlistset>`
 #[skip_serializing_none]
-<<<<<<< HEAD
-#[derive(Debug, Serialize, Deserialize, PartialEq, Eq, Clone, Default)]
-=======
 #[derive(
-    Debug, Serialize, Deserialize, PartialEq, Eq, Clone, xrpl_rust_macros::ValidateCurrencies,
+    Debug,
+    Default,
+    Serialize,
+    Deserialize,
+    PartialEq,
+    Eq,
+    Clone,
+    xrpl_rust_macros::ValidateCurrencies,
 )]
->>>>>>> dd2cbdf9
 #[serde(rename_all = "PascalCase")]
 pub struct SignerListSet<'a> {
     /// The base fields for all transaction models.
@@ -66,11 +69,7 @@
     fn get_errors(&self) -> XRPLModelResult<()> {
         self._get_signer_entries_error()?;
         self._get_signer_quorum_error()?;
-<<<<<<< HEAD
-        Ok(())
-=======
         self.validate_currencies()
->>>>>>> dd2cbdf9
     }
 }
 
