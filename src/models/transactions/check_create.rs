use alloc::borrow::Cow;
use alloc::vec::Vec;

use serde::{Deserialize, Serialize};
use serde_with::skip_serializing_none;

use crate::models::amount::XRPAmount;
use crate::models::transactions::CommonFields;
use crate::models::{
    amount::Amount,
    transactions::{Transaction, TransactionType},
    Model,
};
use crate::models::{FlagCollection, NoFlags, ValidateCurrencies};

use super::{CommonTransactionBuilder, Memo, Signer};

/// Create a Check object in the ledger, which is a deferred
/// payment that can be cashed by its intended destination.
///
/// See CheckCreate:
/// `<https://xrpl.org/docs/references/protocol/transactions/types/checkcreate>`
#[skip_serializing_none]
<<<<<<< HEAD
#[derive(Debug, Serialize, Deserialize, PartialEq, Eq, Clone, Default)]
=======
#[derive(
    Debug, Serialize, Deserialize, PartialEq, Eq, Clone, xrpl_rust_macros::ValidateCurrencies,
)]
>>>>>>> dd2cbdf9
#[serde(rename_all = "PascalCase")]
pub struct CheckCreate<'a> {
    /// The base fields for all transaction models.
    ///
    /// See Transaction Common Fields:
    /// `<https://xrpl.org/transaction-common-fields.html>`
    #[serde(flatten)]
    pub common_fields: CommonFields<'a, NoFlags>,
    /// The unique address of the account that can cash the Check.
    pub destination: Cow<'a, str>,
    /// Maximum amount of source currency the Check is allowed to debit the sender,
    /// including transfer fees on non-XRP currencies. The Check can only credit
    /// the destination with the same currency (from the same issuer, for non-XRP
    /// currencies). For non-XRP amounts, the nested field names MUST be lower-case.
    pub send_max: Amount<'a>,
    /// Arbitrary tag that identifies the reason for the Check, or a hosted recipient to pay.
    pub destination_tag: Option<u32>,
    /// Time after which the Check is no longer valid, in seconds since the Ripple Epoch.
    pub expiration: Option<u32>,
    /// Arbitrary 256-bit hash representing a specific reason or identifier for this Check.
    #[serde(rename = "InvoiceID")]
    pub invoice_id: Option<Cow<'a, str>>,
}

impl<'a> Model for CheckCreate<'a> {
    fn get_errors(&self) -> crate::models::XRPLModelResult<()> {
        self.validate_currencies()
    }
}

impl<'a> Transaction<'a, NoFlags> for CheckCreate<'a> {
    fn get_transaction_type(&self) -> &TransactionType {
        self.common_fields.get_transaction_type()
    }

    fn get_common_fields(&self) -> &CommonFields<'_, NoFlags> {
        self.common_fields.get_common_fields()
    }

    fn get_mut_common_fields(&mut self) -> &mut CommonFields<'a, NoFlags> {
        self.common_fields.get_mut_common_fields()
    }
}

impl<'a> CommonTransactionBuilder<'a, NoFlags> for CheckCreate<'a> {
    fn get_mut_common_fields(&mut self) -> &mut CommonFields<'a, NoFlags> {
        &mut self.common_fields
    }

    fn into_self(self) -> Self {
        self
    }
}

impl<'a> CheckCreate<'a> {
    pub fn new(
        account: Cow<'a, str>,
        account_txn_id: Option<Cow<'a, str>>,
        fee: Option<XRPAmount<'a>>,
        last_ledger_sequence: Option<u32>,
        memos: Option<Vec<Memo>>,
        sequence: Option<u32>,
        signers: Option<Vec<Signer>>,
        source_tag: Option<u32>,
        ticket_sequence: Option<u32>,
        destination: Cow<'a, str>,
        send_max: Amount<'a>,
        destination_tag: Option<u32>,
        expiration: Option<u32>,
        invoice_id: Option<Cow<'a, str>>,
    ) -> Self {
        Self {
            common_fields: CommonFields::new(
                account,
                TransactionType::CheckCreate,
                account_txn_id,
                fee,
                Some(FlagCollection::default()),
                last_ledger_sequence,
                memos,
                None,
                sequence,
                signers,
                None,
                source_tag,
                ticket_sequence,
                None,
            ),
            destination,
            send_max,
            destination_tag,
            expiration,
            invoice_id,
        }
    }

    pub fn with_destination_tag(mut self, destination_tag: u32) -> Self {
        self.destination_tag = Some(destination_tag);
        self
    }

    pub fn with_expiration(mut self, expiration: u32) -> Self {
        self.expiration = Some(expiration);
        self
    }

    pub fn with_invoice_id(mut self, invoice_id: Cow<'a, str>) -> Self {
        self.invoice_id = Some(invoice_id);
        self
    }
}

#[cfg(test)]
mod tests {
    use super::*;

    #[test]
    fn test_serde() {
        let default_txn = CheckCreate {
            common_fields: CommonFields {
                account: "rUn84CUYbNjRoTQ6mSW7BVJPSVJNLb1QLo".into(),
                transaction_type: TransactionType::CheckCreate,
                fee: Some("12".into()),
                signing_pub_key: Some("".into()),
                ..Default::default()
            },
            destination: "rfkE1aSy9G8Upk4JssnwBxhEv5p4mn2KTy".into(),
            send_max: "100000000".into(),
            destination_tag: Some(1),
            expiration: Some(570113521),
            invoice_id: Some(
                "6F1DFD1D0FE8A32E40E1F2C05CF1C15545BAB56B617F9C6C2D63A6B704BEF59B".into(),
            ),
        };

        let default_json_str = r#"{"Account":"rUn84CUYbNjRoTQ6mSW7BVJPSVJNLb1QLo","TransactionType":"CheckCreate","Fee":"12","Flags":0,"SigningPubKey":"","Destination":"rfkE1aSy9G8Upk4JssnwBxhEv5p4mn2KTy","SendMax":"100000000","DestinationTag":1,"Expiration":570113521,"InvoiceID":"6F1DFD1D0FE8A32E40E1F2C05CF1C15545BAB56B617F9C6C2D63A6B704BEF59B"}"#;

        let default_json_value = serde_json::to_value(default_json_str).unwrap();
        let serialized_string = serde_json::to_string(&default_txn).unwrap();
        let serialized_value = serde_json::to_value(&serialized_string).unwrap();
        assert_eq!(serialized_value, default_json_value);

        let deserialized: CheckCreate = serde_json::from_str(default_json_str).unwrap();
        assert_eq!(default_txn, deserialized);
    }

    #[test]
    fn test_builder_pattern() {
        let check_create = CheckCreate {
            common_fields: CommonFields {
                account: "rUn84CUYbNjRoTQ6mSW7BVJPSVJNLb1QLo".into(),
                transaction_type: TransactionType::CheckCreate,
                ..Default::default()
            },
            destination: "rfkE1aSy9G8Upk4JssnwBxhEv5p4mn2KTy".into(),
            send_max: "100000000".into(),
            ..Default::default()
        }
        .with_destination_tag(1)
        .with_expiration(570113521)
        .with_invoice_id("6F1DFD1D0FE8A32E40E1F2C05CF1C15545BAB56B617F9C6C2D63A6B704BEF59B".into())
        .with_fee("12".into())
        .with_sequence(123)
        .with_last_ledger_sequence(7108682)
        .with_source_tag(12345);

        assert_eq!(
            check_create.destination,
            "rfkE1aSy9G8Upk4JssnwBxhEv5p4mn2KTy"
        );
        assert_eq!(check_create.destination_tag, Some(1));
        assert_eq!(check_create.expiration, Some(570113521));
        assert!(check_create.invoice_id.is_some());
        assert_eq!(check_create.common_fields.fee.as_ref().unwrap().0, "12");
        assert_eq!(check_create.common_fields.sequence, Some(123));
        assert_eq!(
            check_create.common_fields.last_ledger_sequence,
            Some(7108682)
        );
        assert_eq!(check_create.common_fields.source_tag, Some(12345));
    }

    #[test]
    fn test_default() {
        let check_create = CheckCreate {
            common_fields: CommonFields {
                account: "rUn84CUYbNjRoTQ6mSW7BVJPSVJNLb1QLo".into(),
                transaction_type: TransactionType::CheckCreate,
                ..Default::default()
            },
            destination: "rfkE1aSy9G8Upk4JssnwBxhEv5p4mn2KTy".into(),
            send_max: "100000000".into(),
            ..Default::default()
        };

        assert_eq!(
            check_create.common_fields.account,
            "rUn84CUYbNjRoTQ6mSW7BVJPSVJNLb1QLo"
        );
        assert_eq!(
            check_create.common_fields.transaction_type,
            TransactionType::CheckCreate
        );
        assert_eq!(
            check_create.destination,
            "rfkE1aSy9G8Upk4JssnwBxhEv5p4mn2KTy"
        );
        assert!(check_create.destination_tag.is_none());
        assert!(check_create.expiration.is_none());
        assert!(check_create.invoice_id.is_none());
    }
}<|MERGE_RESOLUTION|>--- conflicted
+++ resolved
@@ -6,12 +6,12 @@
 
 use crate::models::amount::XRPAmount;
 use crate::models::transactions::CommonFields;
+use crate::models::{FlagCollection, NoFlags, ValidateCurrencies};
 use crate::models::{
+    Model,
     amount::Amount,
     transactions::{Transaction, TransactionType},
-    Model,
 };
-use crate::models::{FlagCollection, NoFlags, ValidateCurrencies};
 
 use super::{CommonTransactionBuilder, Memo, Signer};
 
@@ -21,13 +21,16 @@
 /// See CheckCreate:
 /// `<https://xrpl.org/docs/references/protocol/transactions/types/checkcreate>`
 #[skip_serializing_none]
-<<<<<<< HEAD
-#[derive(Debug, Serialize, Deserialize, PartialEq, Eq, Clone, Default)]
-=======
 #[derive(
-    Debug, Serialize, Deserialize, PartialEq, Eq, Clone, xrpl_rust_macros::ValidateCurrencies,
+    Debug,
+    Default,
+    Serialize,
+    Deserialize,
+    PartialEq,
+    Eq,
+    Clone,
+    xrpl_rust_macros::ValidateCurrencies,
 )]
->>>>>>> dd2cbdf9
 #[serde(rename_all = "PascalCase")]
 pub struct CheckCreate<'a> {
     /// The base fields for all transaction models.
