--- conflicted
+++ resolved
@@ -3,8 +3,8 @@
 use serde_with::skip_serializing_none;
 
 use crate::models::{
-    transactions::TransactionType, Currency, FlagCollection, IssuedCurrencyAmount, Model, NoFlags,
-    ValidateCurrencies, XRPAmount,
+    Currency, FlagCollection, IssuedCurrencyAmount, Model, NoFlags, ValidateCurrencies, XRPAmount,
+    transactions::TransactionType,
 };
 
 use super::{AuthAccount, CommonFields, CommonTransactionBuilder, Memo, Signer, Transaction};
@@ -20,13 +20,16 @@
 /// the AMM's LP Tokens; the amount of a winning bid is returned to the AMM, decreasing
 /// the outstanding balance of LP Tokens.
 #[skip_serializing_none]
-<<<<<<< HEAD
-#[derive(Debug, Serialize, Deserialize, PartialEq, Eq, Clone, Default)]
-=======
 #[derive(
-    Debug, Serialize, Deserialize, PartialEq, Eq, Clone, xrpl_rust_macros::ValidateCurrencies,
+    Debug,
+    Default,
+    Serialize,
+    Deserialize,
+    PartialEq,
+    Eq,
+    Clone,
+    xrpl_rust_macros::ValidateCurrencies,
 )]
->>>>>>> dd2cbdf9
 #[serde(rename_all = "PascalCase")]
 pub struct AMMBid<'a> {
     /// The base fields for all transaction models.
@@ -53,15 +56,11 @@
     pub auth_accounts: Option<Vec<AuthAccount>>,
 }
 
-<<<<<<< HEAD
-impl<'a> Model for AMMBid<'a> {}
-=======
 impl Model for AMMBid<'_> {
     fn get_errors(&self) -> crate::models::XRPLModelResult<()> {
         self.validate_currencies()
     }
 }
->>>>>>> dd2cbdf9
 
 impl<'a> Transaction<'a, NoFlags> for AMMBid<'a> {
     fn get_transaction_type(&self) -> &TransactionType {
@@ -163,7 +162,7 @@
     use alloc::vec;
 
     use super::*;
-    use crate::models::{currency::XRP, IssuedCurrency};
+    use crate::models::{IssuedCurrency, currency::XRP};
 
     #[test]
     fn test_serde() {
