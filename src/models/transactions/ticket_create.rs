use alloc::borrow::Cow;
use alloc::vec::Vec;
use serde::{Deserialize, Serialize};
use serde_with::skip_serializing_none;

use crate::models::amount::XRPAmount;
use crate::models::{
    transactions::{Memo, Signer, Transaction, TransactionType},
    Model, ValidateCurrencies,
};
use crate::models::{FlagCollection, NoFlags};

use super::{CommonFields, CommonTransactionBuilder};

/// Sets aside one or more sequence numbers as Tickets.
///
/// See TicketCreate:
/// `<https://xrpl.org/docs/references/protocol/transactions/types/ticketcreate>`
#[skip_serializing_none]
<<<<<<< HEAD
#[derive(Debug, Serialize, Deserialize, PartialEq, Eq, Clone, Default)]
=======
#[derive(
    Debug, Serialize, Deserialize, PartialEq, Eq, Clone, xrpl_rust_macros::ValidateCurrencies,
)]
>>>>>>> dd2cbdf9
#[serde(rename_all = "PascalCase")]
pub struct TicketCreate<'a> {
    /// The base fields for all transaction models.
    ///
    /// See Transaction Common Fields:
    /// `<https://xrpl.org/transaction-common-fields.html>`
    #[serde(flatten)]
    pub common_fields: CommonFields<'a, NoFlags>,
    /// How many Tickets to create. This must be a positive number and cannot cause
    /// the account to own more than 250 Tickets after executing this transaction.
    pub ticket_count: u32,
}

impl<'a> Model for TicketCreate<'a> {
    fn get_errors(&self) -> crate::models::XRPLModelResult<()> {
        self.validate_currencies()
    }
}

impl<'a> Transaction<'a, NoFlags> for TicketCreate<'a> {
    fn get_transaction_type(&self) -> &TransactionType {
        self.common_fields.get_transaction_type()
    }

    fn get_common_fields(&self) -> &CommonFields<'_, NoFlags> {
        self.common_fields.get_common_fields()
    }

    fn get_mut_common_fields(&mut self) -> &mut CommonFields<'a, NoFlags> {
        self.common_fields.get_mut_common_fields()
    }
}

impl<'a> CommonTransactionBuilder<'a, NoFlags> for TicketCreate<'a> {
    fn get_mut_common_fields(&mut self) -> &mut CommonFields<'a, NoFlags> {
        &mut self.common_fields
    }

    fn into_self(self) -> Self {
        self
    }
}

impl<'a> TicketCreate<'a> {
    pub fn new(
        account: Cow<'a, str>,
        account_txn_id: Option<Cow<'a, str>>,
        fee: Option<XRPAmount<'a>>,
        last_ledger_sequence: Option<u32>,
        memos: Option<Vec<Memo>>,
        sequence: Option<u32>,
        signers: Option<Vec<Signer>>,
        source_tag: Option<u32>,
        ticket_sequence: Option<u32>,
        ticket_count: u32,
    ) -> Self {
        Self {
            common_fields: CommonFields::new(
                account,
                TransactionType::TicketCreate,
                account_txn_id,
                fee,
                Some(FlagCollection::default()),
                last_ledger_sequence,
                memos,
                None,
                sequence,
                signers,
                None,
                source_tag,
                ticket_sequence,
                None,
            ),
            ticket_count,
        }
    }
}

#[cfg(test)]
mod tests {
    use super::*;

    #[test]
    fn test_serde() {
        let default_txn = TicketCreate {
            common_fields: CommonFields {
                account: "rf1BiGeXwwQoi8Z2ueFYTEXSwuJYfV2Jpn".into(),
                transaction_type: TransactionType::TicketCreate,
                fee: Some("10".into()),
                sequence: Some(381),
                signing_pub_key: Some("".into()),
                ..Default::default()
            },
            ticket_count: 10,
        };

        let default_json_str = r#"{"Account":"rf1BiGeXwwQoi8Z2ueFYTEXSwuJYfV2Jpn","TransactionType":"TicketCreate","Fee":"10","Flags":0,"Sequence":381,"SigningPubKey":"","TicketCount":10}"#;

        let default_json_value = serde_json::to_value(default_json_str).unwrap();
        let serialized_string = serde_json::to_string(&default_txn).unwrap();
        let serialized_value = serde_json::to_value(&serialized_string).unwrap();
        assert_eq!(serialized_value, default_json_value);

        let deserialized: TicketCreate = serde_json::from_str(default_json_str).unwrap();
        assert_eq!(default_txn, deserialized);
    }

    #[test]
    fn test_builder_pattern() {
        let ticket_create = TicketCreate {
            common_fields: CommonFields {
                account: "rf1BiGeXwwQoi8Z2ueFYTEXSwuJYfV2Jpn".into(),
                transaction_type: TransactionType::TicketCreate,
                ..Default::default()
            },
            ticket_count: 10,
        }
        .with_fee("10".into())
        .with_sequence(381)
        .with_last_ledger_sequence(7108682)
        .with_source_tag(12345);

        assert_eq!(ticket_create.ticket_count, 10);
        assert_eq!(ticket_create.common_fields.fee.as_ref().unwrap().0, "10");
        assert_eq!(ticket_create.common_fields.sequence, Some(381));
        assert_eq!(
            ticket_create.common_fields.last_ledger_sequence,
            Some(7108682)
        );
        assert_eq!(ticket_create.common_fields.source_tag, Some(12345));
    }

    #[test]
    fn test_default() {
        let ticket_create = TicketCreate {
            common_fields: CommonFields {
                account: "rf1BiGeXwwQoi8Z2ueFYTEXSwuJYfV2Jpn".into(),
                transaction_type: TransactionType::TicketCreate,
                ..Default::default()
            },
            ticket_count: 5,
        };

        assert_eq!(
            ticket_create.common_fields.account,
            "rf1BiGeXwwQoi8Z2ueFYTEXSwuJYfV2Jpn"
        );
        assert_eq!(
            ticket_create.common_fields.transaction_type,
            TransactionType::TicketCreate
        );
        assert_eq!(ticket_create.ticket_count, 5);
    }

    #[test]
    fn test_multiple_tickets() {
        let ticket_create = TicketCreate {
            common_fields: CommonFields {
                account: "rf1BiGeXwwQoi8Z2ueFYTEXSwuJYfV2Jpn".into(),
                transaction_type: TransactionType::TicketCreate,
                fee: Some("10".into()),
                sequence: Some(381),
                ..Default::default()
            },
            ticket_count: 250, // Maximum allowed
        };

        assert_eq!(ticket_create.ticket_count, 250);
        assert_eq!(ticket_create.common_fields.fee.as_ref().unwrap().0, "10");
        assert_eq!(ticket_create.common_fields.sequence, Some(381));
    }
}<|MERGE_RESOLUTION|>--- conflicted
+++ resolved
@@ -4,11 +4,11 @@
 use serde_with::skip_serializing_none;
 
 use crate::models::amount::XRPAmount;
+use crate::models::{FlagCollection, NoFlags};
 use crate::models::{
+    Model, ValidateCurrencies,
     transactions::{Memo, Signer, Transaction, TransactionType},
-    Model, ValidateCurrencies,
 };
-use crate::models::{FlagCollection, NoFlags};
 
 use super::{CommonFields, CommonTransactionBuilder};
 
@@ -17,13 +17,16 @@
 /// See TicketCreate:
 /// `<https://xrpl.org/docs/references/protocol/transactions/types/ticketcreate>`
 #[skip_serializing_none]
-<<<<<<< HEAD
-#[derive(Debug, Serialize, Deserialize, PartialEq, Eq, Clone, Default)]
-=======
 #[derive(
-    Debug, Serialize, Deserialize, PartialEq, Eq, Clone, xrpl_rust_macros::ValidateCurrencies,
+    Debug,
+    Default,
+    Serialize,
+    Deserialize,
+    PartialEq,
+    Eq,
+    Clone,
+    xrpl_rust_macros::ValidateCurrencies,
 )]
->>>>>>> dd2cbdf9
 #[serde(rename_all = "PascalCase")]
 pub struct TicketCreate<'a> {
     /// The base fields for all transaction models.
