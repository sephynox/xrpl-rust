--- conflicted
+++ resolved
@@ -5,11 +5,11 @@
 
 use crate::models::amount::XRPAmount;
 use crate::models::transactions::CommonFields;
+use crate::models::{FlagCollection, NoFlags, XRPLModelException, XRPLModelResult};
 use crate::models::{
+    Model, ValidateCurrencies,
     transactions::{Memo, Signer, Transaction, TransactionType},
-    Model, ValidateCurrencies,
 };
-use crate::models::{FlagCollection, NoFlags, XRPLModelException, XRPLModelResult};
 
 use super::CommonTransactionBuilder;
 
@@ -18,13 +18,16 @@
 /// See EscrowCreate:
 /// `<https://xrpl.org/docs/references/protocol/transactions/types/escrowcreate>`
 #[skip_serializing_none]
-<<<<<<< HEAD
-#[derive(Debug, Serialize, Deserialize, PartialEq, Eq, Clone, Default)]
-=======
 #[derive(
-    Debug, Serialize, Deserialize, PartialEq, Eq, Clone, xrpl_rust_macros::ValidateCurrencies,
+    Debug,
+    Default,
+    Serialize,
+    Deserialize,
+    PartialEq,
+    Eq,
+    Clone,
+    xrpl_rust_macros::ValidateCurrencies,
 )]
->>>>>>> dd2cbdf9
 #[serde(rename_all = "PascalCase")]
 pub struct EscrowCreate<'a> {
     /// The base fields for all transaction models.
@@ -60,25 +63,8 @@
 
 impl<'a> Model for EscrowCreate<'a> {
     fn get_errors(&self) -> XRPLModelResult<()> {
-<<<<<<< HEAD
-        if let (Some(finish_after), Some(cancel_after)) = (self.finish_after, self.cancel_after) {
-            if finish_after >= cancel_after {
-                Err(XRPLModelException::ValueBelowValue {
-                    field1: "cancel_after".into(),
-                    field2: "finish_after".into(),
-                    field1_val: cancel_after,
-                    field2_val: finish_after,
-                })
-            } else {
-                Ok(())
-            }
-        } else {
-            Ok(())
-        }
-=======
         self._get_finish_after_error()?;
         self.validate_currencies()
->>>>>>> dd2cbdf9
     }
 }
 
@@ -171,6 +157,29 @@
     }
 }
 
+impl<'a> EscrowCreateError for EscrowCreate<'a> {
+    fn _get_finish_after_error(&self) -> XRPLModelResult<()> {
+        if let (Some(finish_after), Some(cancel_after)) = (self.finish_after, self.cancel_after) {
+            if finish_after >= cancel_after {
+                Err(XRPLModelException::ValueBelowValue {
+                    field1: "cancel_after".into(),
+                    field2: "finish_after".into(),
+                    field1_val: cancel_after,
+                    field2_val: finish_after,
+                })
+            } else {
+                Ok(())
+            }
+        } else {
+            Ok(())
+        }
+    }
+}
+
+pub trait EscrowCreateError {
+    fn _get_finish_after_error(&self) -> XRPLModelResult<()>;
+}
+
 #[cfg(test)]
 mod tests {
     use super::*;
