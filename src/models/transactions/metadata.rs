--- conflicted
+++ resolved
@@ -31,24 +31,15 @@
     pub balance: Option<Amount<'a>>,
     pub book_directory: Option<Cow<'a, str>>,
     pub expiration: Option<u32>,
-<<<<<<< HEAD
-    pub flags: Option<u32>,
-=======
     #[serde(default)]
     pub flags: u32,
->>>>>>> 89e68e11
     pub low_limit: Option<IssuedCurrencyAmount<'a>>,
     pub high_limit: Option<IssuedCurrencyAmount<'a>>,
     pub next_page_min: Option<Cow<'a, str>>,
     #[serde(rename = "NFTokens")]
     pub nftokens: Option<Vec<NFTokenMetadata<'a>>>,
     pub previous_page_min: Option<Cow<'a, str>>,
-<<<<<<< HEAD
     pub sequence: Option<u32>,
-=======
-    #[serde(default)]
-    pub sequence: u32,
->>>>>>> 89e68e11
     pub taker_gets: Option<Amount<'a>>,
     pub taker_pays: Option<Amount<'a>>,
     pub xchain_claim_id: Option<Cow<'a, str>>,
@@ -82,11 +73,7 @@
     },
 }
 
-<<<<<<< HEAD
-#[derive(Debug, Clone, Serialize, Deserialize)]
-=======
 #[derive(Debug, Clone, Serialize, Deserialize, PartialEq, Eq)]
->>>>>>> 89e68e11
 pub enum NodeType {
     CreatedNode,
     ModifiedNode,
