use alloc::borrow::Cow;
use alloc::string::ToString;
use alloc::vec::Vec;
use core::str::FromStr;

use serde::{Deserialize, Serialize};
use serde_repr::{Deserialize_repr, Serialize_repr};
use serde_with::skip_serializing_none;
use strum_macros::{AsRefStr, Display, EnumIter};

use crate::models::amount::XRPAmount;
use crate::models::transactions::{exceptions::XRPLAccountSetException, CommonFields};
use crate::models::{ValidateCurrencies, XRPLModelException, XRPLModelResult};
use crate::{
    constants::{
        DISABLE_TICK_SIZE, MAX_DOMAIN_LENGTH, MAX_TICK_SIZE, MAX_TRANSFER_RATE, MIN_TICK_SIZE,
        MIN_TRANSFER_RATE, SPECIAL_CASE_TRANFER_RATE,
    },
    models::{
        transactions::{Memo, Signer, Transaction, TransactionType},
        Model,
    },
};

use super::{CommonTransactionBuilder, FlagCollection};

/// Transactions of the AccountSet type support additional values
/// in the Flags field. This enum represents those options.
///
/// See AccountSet flags:
/// `<https://xrpl.org/docs/references/protocol/transactions/types/accountset>`
#[derive(
    Debug, Eq, PartialEq, Clone, Serialize_repr, Deserialize_repr, Display, AsRefStr, EnumIter, Copy,
)]
#[repr(u32)]
pub enum AccountSetFlag {
    /// Require a destination tag to send transactions to this account.
    AsfRequireDest = 1,
    /// Require authorization for users to hold balances issued by
    /// this address. Can only be enabled if the address has no
    /// trust lines connected to it.
    AsfRequireAuth = 2,
    /// XRP should not be sent to this account.
    /// (Enforced by client applications, not by rippled)
    AsfDisallowXRP = 3,
    /// Disallow use of the master key pair. Can only be enabled if the
    /// account has configured another way to sign transactions, such as
    /// a Regular Key or a Signer List.
    AsfDisableMaster = 4,
    /// Track the ID of this account's most recent transaction
    /// Required for AccountTxnID
    AsfAccountTxnID = 5,
    /// Permanently give up the ability to freeze individual
    /// trust lines or disable Global Freeze. This flag can never
    /// be disabled after being enabled.
    AsfNoFreeze = 6,
    /// Freeze all assets issued by this account.
    AsfGlobalFreeze = 7,
    /// Enable rippling on this account's trust lines by default.
    AsfDefaultRipple = 8,
    /// Enable Deposit Authorization on this account.
    /// (Added by the DepositAuth amendment.)
    AsfDepositAuth = 9,
    /// Enable to allow another account to mint non-fungible tokens (NFTokens)
    /// on this account's behalf. Specify the authorized account in the
    /// NFTokenMinter field of the AccountRoot object.
    AsfAuthorizedNFTokenMinter = 10,
    /// Disallow incoming Checks from other accounts.
    AsfDisallowIncomingCheck = 11,
    /// Disallow incoming Payment Channels from other accounts.
    AsfDisallowIncomingPayChan = 12,
    /// Disallow incoming trust lines from other accounts.
    AsfDisallowIncomingTrustline = 13,
    /// Disallow incoming NFToken offers from other accounts.
    AsfDisallowIncomingNFTokenOffer = 14,
    /// Allow other accounts to mint NFTokens with this account set as the issuer.
    AsfAllowTrustLineClawback = 15,
}

/// An AccountSet transaction modifies the properties of an
/// account in the XRP Ledger.
///
/// See AccountSet:
/// `<https://xrpl.org/docs/references/protocol/transactions/types/accountset>`
#[skip_serializing_none]
<<<<<<< HEAD
#[derive(Debug, Serialize, Deserialize, PartialEq, Eq, Clone, Default)]
=======
#[derive(
    Debug,
    Default,
    Serialize,
    Deserialize,
    PartialEq,
    Eq,
    Clone,
    xrpl_rust_macros::ValidateCurrencies,
)]
>>>>>>> dd2cbdf9
#[serde(rename_all = "PascalCase")]
pub struct AccountSet<'a> {
    /// The base fields for all transaction models.
    ///
    /// See Transaction Common Fields:
    /// `<https://xrpl.org/transaction-common-fields.html>`
    #[serde(flatten)]
    pub common_fields: CommonFields<'a, AccountSetFlag>,
    // The custom fields for the AccountSet model.
    //
    // See AccountSet fields:
    // `<https://xrpl.org/docs/references/protocol/transactions/types/accountset>`
    /// Unique identifier of a flag to disable for this account.
    pub clear_flag: Option<AccountSetFlag>,
    /// The domain that owns this account, as a string of hex
    /// representing the ASCII for the domain in lowercase.
    /// Cannot be more than 256 bytes in length.
    pub domain: Option<Cow<'a, str>>,
    /// Hash of an email address to be used for generating an
    /// avatar image. Conventionally, clients use Gravatar
    /// to display this image.
    pub email_hash: Option<Cow<'a, str>>,
    /// Public key for sending encrypted messages to this account.
    /// To set the key, it must be exactly 33 bytes, with the
    /// first byte indicating the key type: 0x02 or 0x03 for
    /// secp256k1 keys, 0xED for Ed25519 keys. To remove the
    /// key, use an empty value.
    pub message_key: Option<Cow<'a, str>>,
    /// Sets an alternate account that is allowed to mint NFTokens
    /// on this account's behalf using NFTokenMint's Issuer field.
    /// This field is part of the experimental XLS-20 standard
    /// for non-fungible tokens.
    pub nftoken_minter: Option<Cow<'a, str>>,
    /// Flag to enable for this account.
    pub set_flag: Option<AccountSetFlag>,
    /// The fee to charge when users transfer this account's tokens,
    /// represented as billionths of a unit. Cannot be more than
    /// 2000000000 or less than 1000000000, except for the special
    /// case 0 meaning no fee.
    pub transfer_rate: Option<u32>,
    /// Tick size to use for offers involving a currency issued by
    /// this address. The exchange rates of those offers is rounded
    /// to this many significant digits. Valid values are 3 to 15
    /// inclusive, or 0 to disable.
    pub tick_size: Option<u32>,
}

impl<'a> Model for AccountSet<'a> {
    fn get_errors(&self) -> XRPLModelResult<()> {
        self.validate_currencies()?;
        self._get_tick_size_error()?;
        self._get_transfer_rate_error()?;
        self._get_domain_error()?;
        self._get_clear_flag_error()?;
        self._get_nftoken_minter_error()?;

        Ok(())
    }
}

impl<'a> Transaction<'a, AccountSetFlag> for AccountSet<'a> {
    fn has_flag(&self, flag: &AccountSetFlag) -> bool {
        self.common_fields.has_flag(flag)
    }

    fn get_transaction_type(&self) -> &TransactionType {
        self.common_fields.get_transaction_type()
    }

    fn get_common_fields(&self) -> &CommonFields<'_, AccountSetFlag> {
        self.common_fields.get_common_fields()
    }

    fn get_mut_common_fields(&mut self) -> &mut CommonFields<'a, AccountSetFlag> {
        self.common_fields.get_mut_common_fields()
    }
}

impl<'a> CommonTransactionBuilder<'a, AccountSetFlag> for AccountSet<'a> {
    fn get_mut_common_fields(&mut self) -> &mut CommonFields<'a, AccountSetFlag> {
        &mut self.common_fields
    }

    fn into_self(self) -> Self {
        self
    }
}

impl<'a> AccountSetError for AccountSet<'a> {
    fn _get_tick_size_error(&self) -> Result<(), XRPLModelException> {
        if let Some(tick_size) = self.tick_size {
            if tick_size > MAX_TICK_SIZE {
                Err(XRPLModelException::ValueTooHigh {
                    field: "tick_size".into(),
                    max: MAX_TICK_SIZE,
                    found: tick_size,
                })
            } else if tick_size < MIN_TICK_SIZE && tick_size != DISABLE_TICK_SIZE {
                Err(XRPLModelException::ValueTooLow {
                    field: "tick_size".into(),
                    min: MIN_TICK_SIZE,
                    found: tick_size,
                })
            } else {
                Ok(())
            }
        } else {
            Ok(())
        }
    }

    fn _get_transfer_rate_error(&self) -> Result<(), XRPLModelException> {
        if let Some(transfer_rate) = self.transfer_rate {
            if transfer_rate > MAX_TRANSFER_RATE {
                Err(XRPLModelException::ValueTooHigh {
                    field: "transfer_rate".into(),
                    max: MAX_TRANSFER_RATE,
                    found: transfer_rate,
                })
            } else if transfer_rate < MIN_TRANSFER_RATE
                && transfer_rate != SPECIAL_CASE_TRANFER_RATE
            {
                Err(XRPLModelException::ValueTooLow {
                    field: "transfer_rate".into(),
                    min: MIN_TRANSFER_RATE,
                    found: transfer_rate,
                })
            } else {
                Ok(())
            }
        } else {
            Ok(())
        }
    }

    fn _get_domain_error(&self) -> Result<(), XRPLModelException> {
        if let Some(domain) = &self.domain {
            if domain.to_lowercase().as_str() != domain {
                Err(XRPLModelException::InvalidValueFormat {
                    field: "domain".into(),
                    found: domain.to_string(),
                    format: "lowercase".into(),
                })
            } else if domain.len() > MAX_DOMAIN_LENGTH {
                Err(XRPLModelException::ValueTooLong {
                    field: "domain".into(),
                    max: MAX_DOMAIN_LENGTH,
                    found: domain.len(),
                })
            } else {
                Ok(())
            }
        } else {
            Ok(())
        }
    }

    fn _get_clear_flag_error(&self) -> Result<(), XRPLModelException> {
        if self.clear_flag.is_some() && self.set_flag.is_some() && self.clear_flag == self.set_flag
        {
            Err(XRPLAccountSetException::SetAndUnsetSameFlag {
                found: self.clear_flag.unwrap(),
            }
            .into())
        } else {
            Ok(())
        }
    }

    fn _get_nftoken_minter_error(&self) -> Result<(), XRPLModelException> {
        if let Some(_nftoken_minter) = &self.nftoken_minter {
            if self.set_flag.is_none() {
                if let Some(clear_flag) = &self.clear_flag {
                    match clear_flag {
                        AccountSetFlag::AsfAuthorizedNFTokenMinter => {
                            Err(XRPLAccountSetException::SetFieldWhenUnsetRequiredFlag {
                                field: "nftoken_minter".into(),
                                flag: AccountSetFlag::AsfAuthorizedNFTokenMinter,
                            }
                            .into())
                        }
                        _ => Ok(()),
                    }
                } else {
                    Err(XRPLAccountSetException::FieldRequiresFlag {
                        field: "set_flag".into(),
                        flag: AccountSetFlag::AsfAuthorizedNFTokenMinter,
                    }
                    .into())
                }
            } else {
                Ok(())
            }
        } else if let Some(set_flag) = &self.set_flag {
            match set_flag {
                AccountSetFlag::AsfAuthorizedNFTokenMinter => {
                    Err(XRPLAccountSetException::FlagRequiresField {
                        flag: AccountSetFlag::AsfAuthorizedNFTokenMinter,
                        field: "nftoken_minter".into(),
                    }
                    .into())
                }
                _ => Ok(()),
            }
        } else {
            Ok(())
        }
    }
}

impl<'a> AccountSet<'a> {
    pub fn new(
        account: Cow<'a, str>,
        account_txn_id: Option<Cow<'a, str>>,
        fee: Option<XRPAmount<'a>>,
        flags: Option<FlagCollection<AccountSetFlag>>,
        last_ledger_sequence: Option<u32>,
        memos: Option<Vec<Memo>>,
        sequence: Option<u32>,
        signers: Option<Vec<Signer>>,
        source_tag: Option<u32>,
        ticket_sequence: Option<u32>,
        clear_flag: Option<AccountSetFlag>,
        domain: Option<Cow<'a, str>>,
        email_hash: Option<Cow<'a, str>>,
        message_key: Option<Cow<'a, str>>,
        set_flag: Option<AccountSetFlag>,
        transfer_rate: Option<u32>,
        tick_size: Option<u32>,
        nftoken_minter: Option<Cow<'a, str>>,
    ) -> Self {
        Self {
            common_fields: CommonFields::new(
                account,
                TransactionType::AccountSet,
                account_txn_id,
                fee,
                flags,
                last_ledger_sequence,
                memos,
                None,
                sequence,
                signers,
                None,
                source_tag,
                ticket_sequence,
                None,
            ),
            clear_flag,
            domain,
            email_hash,
            message_key,
            nftoken_minter,
            set_flag,
            transfer_rate,
            tick_size,
        }
    }

    /// Set clear flag
    pub fn with_clear_flag(mut self, flag: AccountSetFlag) -> Self {
        self.clear_flag = Some(flag);
        self
    }

    /// Set domain
    pub fn with_domain(mut self, domain: Cow<'a, str>) -> Self {
        self.domain = Some(domain);
        self
    }

    /// Set email hash
    pub fn with_email_hash(mut self, email_hash: Cow<'a, str>) -> Self {
        self.email_hash = Some(email_hash);
        self
    }

    /// Set message key
    pub fn with_message_key(mut self, message_key: Cow<'a, str>) -> Self {
        self.message_key = Some(message_key);
        self
    }

    /// Set NFToken minter
    pub fn with_nftoken_minter(mut self, nftoken_minter: Cow<'a, str>) -> Self {
        self.nftoken_minter = Some(nftoken_minter);
        self
    }

    /// Set flag to enable
    pub fn with_set_flag(mut self, flag: AccountSetFlag) -> Self {
        self.set_flag = Some(flag);
        self
    }

    /// Set transfer rate
    pub fn with_transfer_rate(mut self, transfer_rate: u32) -> Self {
        self.transfer_rate = Some(transfer_rate);
        self
    }

    /// Set tick size
    pub fn with_tick_size(mut self, tick_size: u32) -> Self {
        self.tick_size = Some(tick_size);
        self
    }
}

impl FromStr for AccountSetFlag {
    type Err = ();

    fn from_str(s: &str) -> Result<Self, Self::Err> {
        // See https://xrpl.org/docs/references/protocol/transactions/types/accountset
        match s {
            "asfRequireDest" => Ok(AccountSetFlag::AsfRequireDest),
            "asfRequireAuth" => Ok(AccountSetFlag::AsfRequireAuth),
            "asfDisallowXRP" => Ok(AccountSetFlag::AsfDisallowXRP),
            "asfDisableMaster" => Ok(AccountSetFlag::AsfDisableMaster),
            "asfAccountTxnID" => Ok(AccountSetFlag::AsfAccountTxnID),
            "asfNoFreeze" => Ok(AccountSetFlag::AsfNoFreeze),
            "asfGlobalFreeze" => Ok(AccountSetFlag::AsfGlobalFreeze),
            "asfDefaultRipple" => Ok(AccountSetFlag::AsfDefaultRipple),
            "asfDepositAuth" => Ok(AccountSetFlag::AsfDepositAuth),
            "asfAuthorizedNFTokenMinter" => Ok(AccountSetFlag::AsfAuthorizedNFTokenMinter),
            "asfDisallowIncomingCheck" => Ok(AccountSetFlag::AsfDisallowIncomingCheck),
            "asfDisallowIncomingPayChan" => Ok(AccountSetFlag::AsfDisallowIncomingPayChan),
            "asfDisallowIncomingTrustline" => Ok(AccountSetFlag::AsfDisallowIncomingTrustline),
            "asfDisallowIncomingNFTokenOffer" => {
                Ok(AccountSetFlag::AsfDisallowIncomingNFTokenOffer)
            }
            "asfAllowTrustLineClawback" => Ok(AccountSetFlag::AsfAllowTrustLineClawback),
            _ => Err(()),
        }
    }
}

pub trait AccountSetError {
    fn _get_tick_size_error(&self) -> Result<(), XRPLModelException>;
    fn _get_transfer_rate_error(&self) -> Result<(), XRPLModelException>;
    fn _get_domain_error(&self) -> Result<(), XRPLModelException>;
    fn _get_clear_flag_error(&self) -> Result<(), XRPLModelException>;
    fn _get_nftoken_minter_error(&self) -> Result<(), XRPLModelException>;
}

#[cfg(test)]
mod tests {
    use alloc::string::ToString;

    use super::*;
    use crate::models::Model;

    #[test]
    fn test_tick_size_error() {
        let mut account_set = AccountSet {
            common_fields: CommonFields {
                account: "rU4EE1FskCPJw5QkLx1iGgdWiJa6HeqYyb".into(),
                transaction_type: TransactionType::AccountSet,
                ..Default::default()
            },
            tick_size: Some(2), // Too low
            ..Default::default()
        };

        assert_eq!(
            account_set.validate().unwrap_err().to_string().as_str(),
            "The value of the field `\"tick_size\"` is defined below its minimum (min 3, found 2)"
        );

        account_set.tick_size = Some(16); // Too high

        assert_eq!(
            account_set.validate().unwrap_err().to_string().as_str(),
            "The value of the field `\"tick_size\"` is defined above its maximum (max 15, found 16)"
        );
    }

    #[test]
    fn test_transfer_rate_error() {
        let mut account_set = AccountSet {
            common_fields: CommonFields {
                account: "rU4EE1FskCPJw5QkLx1iGgdWiJa6HeqYyb".into(),
                transaction_type: TransactionType::AccountSet,
                ..Default::default()
            },
            transfer_rate: Some(999999999), // Too low
            ..Default::default()
        };

        assert_eq!(
            account_set.validate().unwrap_err().to_string().as_str(),
            "The value of the field `\"transfer_rate\"` is defined below its minimum (min 1000000000, found 999999999)"
        );

        account_set.transfer_rate = Some(2000000001); // Too high

        assert_eq!(
            account_set.validate().unwrap_err().to_string().as_str(),
            "The value of the field `\"transfer_rate\"` is defined above its maximum (max 2000000000, found 2000000001)"
        );
    }

    #[test]
    fn test_domain_error() {
        let mut account_set = AccountSet {
            common_fields: CommonFields {
                account: "rU4EE1FskCPJw5QkLx1iGgdWiJa6HeqYyb".into(),
                transaction_type: TransactionType::AccountSet,
                ..Default::default()
            },
            domain: Some("https://Example.com/".into()), // Not lowercase
            ..Default::default()
        };

        assert_eq!(
            account_set.validate().unwrap_err().to_string().as_str(),
            "The value of the field `\"domain\"` does not have the correct format (expected \"lowercase\", found \"https://Example.com/\")"
        );

        account_set.domain = Some("https://example.com/aaaaaaaaaaaaaaaaaaaaaaaaaaaaaaaaaaaaaaaaaaaaaaaaaaaaaaaaaaaaaaaaaaaaaaaaaaaaaaaaaaaaaaaaaaaaaaaaaaaaaaaaaaaaaaaaaaaaaaaaaaaaaaaaaaaaaaaaaaaaaaaaaaaaaaaaaaaaaaaaaaaaaaaaaaaaaaaaaaaaaaaaaaaaaaaaaaaaaaaaaaaaaaaaaaaaaaaaaaaaaaaaaaaaaaaaaaaaaaaaaaaaaaaaaa".into()); // Too long

        assert_eq!(
            account_set.validate().unwrap_err().to_string().as_str(),
            "The value of the field `\"domain\"` exceeds its maximum length of characters (max 256, found 270)"
        );
    }

    #[test]
    fn test_flag_error() {
        let account_set = AccountSet {
            common_fields: CommonFields {
                account: "rU4EE1FskCPJw5QkLx1iGgdWiJa6HeqYyb".into(),
                transaction_type: TransactionType::AccountSet,
                ..Default::default()
            },
            clear_flag: Some(AccountSetFlag::AsfDisallowXRP),
            set_flag: Some(AccountSetFlag::AsfDisallowXRP),
            ..Default::default()
        };

        assert_eq!(
            account_set.validate().unwrap_err().to_string().as_str(),
            "A flag cannot be set and unset at the same time (found AsfDisallowXRP)"
        );
    }

    #[test]
    fn test_asf_authorized_nftoken_minter_error() {
        let mut account_set = AccountSet {
            common_fields: CommonFields {
                account: "rU4EE1FskCPJw5QkLx1iGgdWiJa6HeqYyb".into(),
                transaction_type: TransactionType::AccountSet,
                ..Default::default()
            },
            nftoken_minter: Some("rLSn6Z3T8uCxbcd1oxwfGQN1Fdn5CyGujK".into()),
            ..Default::default()
        };

        assert_eq!(
            account_set.validate().unwrap_err().to_string().as_str(),
            "For the field `\"set_flag\"` to be defined it is required to set the flag `AsfAuthorizedNFTokenMinter`"
        );

        account_set.nftoken_minter = None;
        account_set.set_flag = Some(AccountSetFlag::AsfAuthorizedNFTokenMinter);

        assert_eq!(
            account_set.validate().unwrap_err().to_string().as_str(),
            "For the flag `AsfAuthorizedNFTokenMinter` to be set it is required to define the field `\"nftoken_minter\"`"
        );

        account_set.set_flag = None;
        account_set.nftoken_minter = Some("rLSn6Z3T8uCxbcd1oxwfGQN1Fdn5CyGujK".into());
        account_set.clear_flag = Some(AccountSetFlag::AsfAuthorizedNFTokenMinter);

        assert_eq!(
            account_set.validate().unwrap_err().to_string().as_str(),
            "The field `\"nftoken_minter\"` cannot be defined if its required flag `AsfAuthorizedNFTokenMinter` is being unset"
        );
    }

    #[test]
    fn test_serde() {
        let default_txn = AccountSet {
            common_fields: CommonFields {
                account: "rf1BiGeXwwQoi8Z2ueFYTEXSwuJYfV2Jpn".into(),
                transaction_type: TransactionType::AccountSet,
                fee: Some("12".into()),
                sequence: Some(5),
                signing_pub_key: Some("".into()),
                ..Default::default()
            },
            domain: Some("6578616D706C652E636F6D".into()),
            message_key: Some(
                "03AB40A0490F9B7ED8DF29D246BF2D6269820A0EE7742ACDD457BEA7C7D0931EDB".into(),
            ),
            set_flag: Some(AccountSetFlag::AsfAccountTxnID),
            ..Default::default()
        };

        let default_json_str = r#"{"Account":"rf1BiGeXwwQoi8Z2ueFYTEXSwuJYfV2Jpn","TransactionType":"AccountSet","Fee":"12","Flags":0,"Sequence":5,"SigningPubKey":"","Domain":"6578616D706C652E636F6D","MessageKey":"03AB40A0490F9B7ED8DF29D246BF2D6269820A0EE7742ACDD457BEA7C7D0931EDB","SetFlag":5}"#;

        // Serialize
        let default_json_value = serde_json::to_value(default_json_str).unwrap();
        let serialized_string = serde_json::to_string(&default_txn).unwrap();
        let serialized_value = serde_json::to_value(&serialized_string).unwrap();
        assert_eq!(serialized_value, default_json_value);

        // Deserialize
        let deserialized: AccountSet = serde_json::from_str(default_json_str).unwrap();
        assert_eq!(default_txn, deserialized);
    }

    #[test]
    fn test_builder_pattern() {
        let account_set = AccountSet {
            common_fields: CommonFields {
                account: "rf1BiGeXwwQoi8Z2ueFYTEXSwuJYfV2Jpn".into(),
                transaction_type: TransactionType::AccountSet,
                ..Default::default()
            },
            ..Default::default()
        }
        .with_domain("6578616D706C652E636F6D".into())
        .with_message_key(
            "03AB40A0490F9B7ED8DF29D246BF2D6269820A0EE7742ACDD457BEA7C7D0931EDB".into(),
        )
        .with_set_flag(AccountSetFlag::AsfAccountTxnID)
        .with_fee("12".into())
        .with_sequence(5)
        .with_last_ledger_sequence(7108682)
        .with_source_tag(12345)
        .with_memo(Memo {
            memo_data: Some("setting up account".into()),
            memo_format: None,
            memo_type: Some("text".into()),
        });

        assert_eq!(
            account_set.domain.as_ref().unwrap(),
            "6578616D706C652E636F6D"
        );
        assert_eq!(
            account_set.message_key.as_ref().unwrap(),
            "03AB40A0490F9B7ED8DF29D246BF2D6269820A0EE7742ACDD457BEA7C7D0931EDB"
        );
        assert_eq!(account_set.set_flag, Some(AccountSetFlag::AsfAccountTxnID));
        assert_eq!(account_set.common_fields.fee.as_ref().unwrap().0, "12");
        assert_eq!(account_set.common_fields.sequence, Some(5));
        assert_eq!(
            account_set.common_fields.last_ledger_sequence,
            Some(7108682)
        );
        assert_eq!(account_set.common_fields.source_tag, Some(12345));
        assert_eq!(account_set.common_fields.memos.as_ref().unwrap().len(), 1);
    }

    #[test]
    fn test_default() {
        let account_set = AccountSet {
            common_fields: CommonFields {
                account: "rf1BiGeXwwQoi8Z2ueFYTEXSwuJYfV2Jpn".into(),
                transaction_type: TransactionType::AccountSet,
                ..Default::default()
            },
            ..Default::default()
        };

        assert_eq!(
            account_set.common_fields.account,
            "rf1BiGeXwwQoi8Z2ueFYTEXSwuJYfV2Jpn"
        );
        assert_eq!(
            account_set.common_fields.transaction_type,
            TransactionType::AccountSet
        );
        assert!(account_set.clear_flag.is_none());
        assert!(account_set.domain.is_none());
        assert!(account_set.email_hash.is_none());
        assert!(account_set.message_key.is_none());
        assert!(account_set.nftoken_minter.is_none());
        assert!(account_set.set_flag.is_none());
        assert!(account_set.transfer_rate.is_none());
        assert!(account_set.tick_size.is_none());
    }

    #[test]
    fn test_enable_deposit_auth() {
        let deposit_auth_set = AccountSet {
            common_fields: CommonFields {
                account: "rDepositAccount123".into(),
                transaction_type: TransactionType::AccountSet,
                ..Default::default()
            },
            ..Default::default()
        }
        .with_set_flag(AccountSetFlag::AsfDepositAuth)
        .with_fee("12".into())
        .with_sequence(100)
        .with_memo(Memo {
            memo_data: Some("enabling deposit authorization".into()),
            memo_format: None,
            memo_type: Some("text".into()),
        });

        assert_eq!(
            deposit_auth_set.set_flag,
            Some(AccountSetFlag::AsfDepositAuth)
        );
        assert_eq!(deposit_auth_set.common_fields.sequence, Some(100));
        assert!(deposit_auth_set.validate().is_ok());
    }

    #[test]
    fn test_set_transfer_rate() {
        let transfer_rate_set = AccountSet {
            common_fields: CommonFields {
                account: "rTokenIssuer456".into(),
                transaction_type: TransactionType::AccountSet,
                ..Default::default()
            },
            ..Default::default()
        }
        .with_transfer_rate(1020000000) // 2% transfer fee
        .with_fee("12".into())
        .with_sequence(200);

        assert_eq!(transfer_rate_set.transfer_rate, Some(1020000000));
        assert_eq!(transfer_rate_set.common_fields.sequence, Some(200));
        assert!(transfer_rate_set.validate().is_ok());
    }

    #[test]
    fn test_set_tick_size() {
        let tick_size_set = AccountSet {
            common_fields: CommonFields {
                account: "rMarketMaker789".into(),
                transaction_type: TransactionType::AccountSet,
                ..Default::default()
            },
            ..Default::default()
        }
        .with_tick_size(5) // 5 significant digits
        .with_fee("12".into())
        .with_sequence(300);

        assert_eq!(tick_size_set.tick_size, Some(5));
        assert_eq!(tick_size_set.common_fields.sequence, Some(300));
        assert!(tick_size_set.validate().is_ok());
    }

    #[test]
    fn test_authorize_nftoken_minter() {
        let nftoken_auth_set = AccountSet {
            common_fields: CommonFields {
                account: "rNFTIssuer111".into(),
                transaction_type: TransactionType::AccountSet,
                ..Default::default()
            },
            ..Default::default()
        }
        .with_set_flag(AccountSetFlag::AsfAuthorizedNFTokenMinter)
        .with_nftoken_minter("rAuthorizedMinter222".into())
        .with_fee("12".into())
        .with_sequence(400);

        assert_eq!(
            nftoken_auth_set.set_flag,
            Some(AccountSetFlag::AsfAuthorizedNFTokenMinter)
        );
        assert_eq!(
            nftoken_auth_set.nftoken_minter.as_ref().unwrap(),
            "rAuthorizedMinter222"
        );
        assert_eq!(nftoken_auth_set.common_fields.sequence, Some(400));
        assert!(nftoken_auth_set.validate().is_ok());
    }

    #[test]
    fn test_disable_master_key() {
        let disable_master = AccountSet {
            common_fields: CommonFields {
                account: "rSecureAccount333".into(),
                transaction_type: TransactionType::AccountSet,
                ..Default::default()
            },
            ..Default::default()
        }
        .with_set_flag(AccountSetFlag::AsfDisableMaster)
        .with_fee("12".into())
        .with_sequence(500)
        .with_memo(Memo {
            memo_data: Some("disabling master key for security".into()),
            memo_format: None,
            memo_type: Some("text".into()),
        });

        assert_eq!(
            disable_master.set_flag,
            Some(AccountSetFlag::AsfDisableMaster)
        );
        assert_eq!(disable_master.common_fields.sequence, Some(500));
        assert!(disable_master.validate().is_ok());
    }

    #[test]
    fn test_ticket_sequence() {
        let ticket_account_set = AccountSet {
            common_fields: CommonFields {
                account: "rTicketUser444".into(),
                transaction_type: TransactionType::AccountSet,
                ..Default::default()
            },
            ..Default::default()
        }
        .with_set_flag(AccountSetFlag::AsfRequireDest)
        .with_ticket_sequence(12345)
        .with_fee("12".into());

        assert_eq!(
            ticket_account_set.common_fields.ticket_sequence,
            Some(12345)
        );
        assert_eq!(
            ticket_account_set.set_flag,
            Some(AccountSetFlag::AsfRequireDest)
        );
        // When using tickets, sequence should be None or 0
        assert!(ticket_account_set.common_fields.sequence.is_none());
    }

    #[test]
    fn test_clear_and_set_different_flags() {
        let multi_flag_set = AccountSet {
            common_fields: CommonFields {
                account: "rMultiFlagAccount555".into(),
                transaction_type: TransactionType::AccountSet,
                ..Default::default()
            },
            ..Default::default()
        }
        .with_set_flag(AccountSetFlag::AsfRequireDest)
        .with_clear_flag(AccountSetFlag::AsfDisallowXRP)
        .with_fee("12".into())
        .with_sequence(600);

        assert_eq!(
            multi_flag_set.set_flag,
            Some(AccountSetFlag::AsfRequireDest)
        );
        assert_eq!(
            multi_flag_set.clear_flag,
            Some(AccountSetFlag::AsfDisallowXRP)
        );
        assert_eq!(multi_flag_set.common_fields.sequence, Some(600));
        assert!(multi_flag_set.validate().is_ok());
    }
}<|MERGE_RESOLUTION|>--- conflicted
+++ resolved
@@ -9,7 +9,7 @@
 use strum_macros::{AsRefStr, Display, EnumIter};
 
 use crate::models::amount::XRPAmount;
-use crate::models::transactions::{exceptions::XRPLAccountSetException, CommonFields};
+use crate::models::transactions::{CommonFields, exceptions::XRPLAccountSetException};
 use crate::models::{ValidateCurrencies, XRPLModelException, XRPLModelResult};
 use crate::{
     constants::{
@@ -17,8 +17,8 @@
         MIN_TRANSFER_RATE, SPECIAL_CASE_TRANFER_RATE,
     },
     models::{
+        Model,
         transactions::{Memo, Signer, Transaction, TransactionType},
-        Model,
     },
 };
 
@@ -83,9 +83,6 @@
 /// See AccountSet:
 /// `<https://xrpl.org/docs/references/protocol/transactions/types/accountset>`
 #[skip_serializing_none]
-<<<<<<< HEAD
-#[derive(Debug, Serialize, Deserialize, PartialEq, Eq, Clone, Default)]
-=======
 #[derive(
     Debug,
     Default,
@@ -96,7 +93,6 @@
     Clone,
     xrpl_rust_macros::ValidateCurrencies,
 )]
->>>>>>> dd2cbdf9
 #[serde(rename_all = "PascalCase")]
 pub struct AccountSet<'a> {
     /// The base fields for all transaction models.
