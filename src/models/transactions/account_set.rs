use alloc::vec::Vec;
use anyhow::Result;
use serde::{Deserialize, Serialize};
use serde_repr::{Deserialize_repr, Serialize_repr};
use serde_with::skip_serializing_none;
use strum_macros::{AsRefStr, Display, EnumIter};

<<<<<<< HEAD
use alloc::string::ToString;

use crate::models::transactions::XRPLAccountSetException;
=======
use crate::models::amount::XRPAmount;
>>>>>>> 79dacab6
use crate::{
    _serde::txn_flags,
    constants::{
        DISABLE_TICK_SIZE, MAX_DOMAIN_LENGTH, MAX_TICK_SIZE, MAX_TRANSFER_RATE, MIN_TICK_SIZE,
        MIN_TRANSFER_RATE, SPECIAL_CASE_TRANFER_RATE,
    },
    models::{model::Model, AccountSetError, Flag, Memo, Signer, Transaction, TransactionType},
    Err,
};

/// Transactions of the AccountSet type support additional values
/// in the Flags field. This enum represents those options.
///
/// See AccountSet flags:
/// `<https://xrpl.org/accountset.html#accountset-flags>`
#[derive(
    Debug, Eq, PartialEq, Clone, Serialize_repr, Deserialize_repr, Display, AsRefStr, EnumIter,
)]
#[repr(u32)]
pub enum AccountSetFlag {
    /// Track the ID of this account's most recent transaction
    /// Required for AccountTxnID
    AsfAccountTxnID = 5,
    /// Enable to allow another account to mint non-fungible tokens (NFTokens)
    /// on this account's behalf. Specify the authorized account in the
    /// NFTokenMinter field of the AccountRoot object. This is an experimental
    /// field to enable behavior for NFToken support.
    AsfAuthorizedNFTokenMinter = 10,
    /// Enable rippling on this account's trust lines by default.
    AsfDefaultRipple = 8,
    /// Enable Deposit Authorization on this account.
    /// (Added by the DepositAuth amendment.)
    AsfDepositAuth = 9,
    /// Disallow use of the master key pair. Can only be enabled if the
    /// account has configured another way to sign transactions, such as
    /// a Regular Key or a Signer List.
    AsfDisableMaster = 4,
    /// XRP should not be sent to this account.
    /// (Enforced by client applications, not by rippled)
    AsfDisallowXRP = 3,
    /// Freeze all assets issued by this account.
    AsfGlobalFreeze = 7,
    /// Permanently give up the ability to freeze individual
    /// trust lines or disable Global Freeze. This flag can never
    /// be disabled after being enabled.
    AsfNoFreeze = 6,
    /// Require authorization for users to hold balances issued by
    /// this address. Can only be enabled if the address has no
    /// trust lines connected to it.
    AsfRequireAuth = 2,
    /// Require a destination tag to send transactions to this account.
    AsfRequireDest = 1,
}

/// An AccountSet transaction modifies the properties of an
/// account in the XRP Ledger.
///
/// See AccountSet:
/// `<https://xrpl.org/accountset.html>`
#[skip_serializing_none]
#[derive(Debug, Serialize, Deserialize, PartialEq, Eq, Clone)]
#[serde(rename_all = "PascalCase")]
pub struct AccountSet<'a> {
    // The base fields for all transaction models.
    //
    // See Transaction Types:
    // `<https://xrpl.org/transaction-types.html>`
    //
    // See Transaction Common Fields:
    // `<https://xrpl.org/transaction-common-fields.html>`
    /// The type of transaction.
    #[serde(default = "TransactionType::account_set")]
    pub transaction_type: TransactionType,
    /// The unique address of the account that initiated the transaction.
    pub account: &'a str,
    /// Integer amount of XRP, in drops, to be destroyed as a cost
    /// for distributing this transaction to the network. Some
    /// transaction types have different minimum requirements.
    /// See Transaction Cost for details.
    pub fee: Option<XRPAmount<'a>>,
    /// The sequence number of the account sending the transaction.
    /// A transaction is only valid if the Sequence number is exactly
    /// 1 greater than the previous transaction from the same account.
    /// The special case 0 means the transaction is using a Ticket instead.
    pub sequence: Option<u32>,
    /// Highest ledger index this transaction can appear in.
    /// Specifying this field places a strict upper limit on how long
    /// the transaction can wait to be validated or rejected.
    /// See Reliable Transaction Submission for more details.
    pub last_ledger_sequence: Option<u32>,
    /// Hash value identifying another transaction. If provided, this
    /// transaction is only valid if the sending account's
    /// previously-sent transaction matches the provided hash.
    #[serde(rename = "AccountTxnID")]
    pub account_txn_id: Option<&'a str>,
    /// Hex representation of the public key that corresponds to the
    /// private key used to sign this transaction. If an empty string,
    /// indicates a multi-signature is present in the Signers field instead.
    pub signing_pub_key: Option<&'a str>,
    /// Arbitrary integer used to identify the reason for this
    /// payment, or a sender on whose behalf this transaction
    /// is made. Conventionally, a refund should specify the initial
    /// payment's SourceTag as the refund payment's DestinationTag.
    pub source_tag: Option<u32>,
    /// The sequence number of the ticket to use in place
    /// of a Sequence number. If this is provided, Sequence must
    /// be 0. Cannot be used with AccountTxnID.
    pub ticket_sequence: Option<u32>,
    /// The signature that verifies this transaction as originating
    /// from the account it says it is from.
    pub txn_signature: Option<&'a str>,
    /// Set of bit-flags for this transaction.
    #[serde(default)]
    #[serde(with = "txn_flags")]
    pub flags: Option<Vec<AccountSetFlag>>,
    /// Additional arbitrary information used to identify this transaction.
    pub memos: Option<Vec<Memo<'a>>>,
    /// Arbitrary integer used to identify the reason for this
    /// payment, or a sender on whose behalf this transaction is
    /// made. Conventionally, a refund should specify the initial
    /// payment's SourceTag as the refund payment's DestinationTag.
    pub signers: Option<Vec<Signer<'a>>>,
    // The custom fields for the AccountSet model.
    //
    // See AccountSet fields:
    // `<https://xrpl.org/accountset.html#accountset-fields>`
    /// Unique identifier of a flag to disable for this account.
    pub clear_flag: Option<AccountSetFlag>,
    /// The domain that owns this account, as a string of hex
    /// representing the ASCII for the domain in lowercase.
    /// Cannot be more than 256 bytes in length.
    pub domain: Option<&'a str>,
    /// Hash of an email address to be used for generating an
    /// avatar image. Conventionally, clients use Gravatar
    /// to display this image.
    pub email_hash: Option<&'a str>,
    /// Public key for sending encrypted messages to this account.
    /// To set the key, it must be exactly 33 bytes, with the
    /// first byte indicating the key type: 0x02 or 0x03 for
    /// secp256k1 keys, 0xED for Ed25519 keys. To remove the
    /// key, use an empty value.
    pub message_key: Option<&'a str>,
    /// Sets an alternate account that is allowed to mint NFTokens
    /// on this account's behalf using NFTokenMint's Issuer field.
    /// This field is part of the experimental XLS-20 standard
    /// for non-fungible tokens.
    pub nftoken_minter: Option<&'a str>,
    /// Flag to enable for this account.
    pub set_flag: Option<AccountSetFlag>,
    /// The fee to charge when users transfer this account's tokens,
    /// represented as billionths of a unit. Cannot be more than
    /// 2000000000 or less than 1000000000, except for the special
    /// case 0 meaning no fee.
    pub transfer_rate: Option<u32>,
    /// Tick size to use for offers involving a currency issued by
    /// this address. The exchange rates of those offers is rounded
    /// to this many significant digits. Valid values are 3 to 15
    /// inclusive, or 0 to disable.
    pub tick_size: Option<u32>,
}

impl<'a> Default for AccountSet<'a> {
    fn default() -> Self {
        Self {
            transaction_type: TransactionType::AccountSet,
            account: Default::default(),
            fee: Default::default(),
            sequence: Default::default(),
            last_ledger_sequence: Default::default(),
            account_txn_id: Default::default(),
            signing_pub_key: Default::default(),
            source_tag: Default::default(),
            ticket_sequence: Default::default(),
            txn_signature: Default::default(),
            flags: Default::default(),
            memos: Default::default(),
            signers: Default::default(),
            clear_flag: Default::default(),
            domain: Default::default(),
            email_hash: Default::default(),
            message_key: Default::default(),
            nftoken_minter: Default::default(),
            set_flag: Default::default(),
            transfer_rate: Default::default(),
            tick_size: Default::default(),
        }
    }
}

impl<'a: 'static> Model for AccountSet<'a> {
    fn get_errors(&self) -> Result<()> {
        match self._get_tick_size_error() {
            Err(error) => Err!(error),
            Ok(_no_error) => match self._get_transfer_rate_error() {
                Err(error) => Err!(error),
                Ok(_no_error) => match self._get_domain_error() {
                    Err(error) => Err!(error),
                    Ok(_no_error) => match self._get_clear_flag_error() {
                        Err(error) => Err!(error),
                        Ok(_no_error) => match self._get_nftoken_minter_error() {
                            Err(error) => Err!(error),
                            Ok(_no_error) => Ok(()),
                        },
                    },
                },
            },
        }
    }
}

impl<'a> Transaction for AccountSet<'a> {
    fn has_flag(&self, flag: &Flag) -> bool {
        let mut flags = &Vec::new();

        if let Some(flag_set) = self.flags.as_ref() {
            flags = flag_set;
        }

        match flag {
            Flag::AccountSet(account_set_flag) => match account_set_flag {
                AccountSetFlag::AsfAccountTxnID => flags.contains(&AccountSetFlag::AsfAccountTxnID),
                AccountSetFlag::AsfAuthorizedNFTokenMinter => {
                    flags.contains(&AccountSetFlag::AsfAuthorizedNFTokenMinter)
                }
                AccountSetFlag::AsfDefaultRipple => {
                    flags.contains(&AccountSetFlag::AsfDefaultRipple)
                }
                AccountSetFlag::AsfDepositAuth => flags.contains(&AccountSetFlag::AsfDepositAuth),
                AccountSetFlag::AsfDisableMaster => {
                    flags.contains(&AccountSetFlag::AsfDisableMaster)
                }
                AccountSetFlag::AsfDisallowXRP => flags.contains(&AccountSetFlag::AsfDisallowXRP),
                AccountSetFlag::AsfGlobalFreeze => flags.contains(&AccountSetFlag::AsfGlobalFreeze),
                AccountSetFlag::AsfNoFreeze => flags.contains(&AccountSetFlag::AsfNoFreeze),
                AccountSetFlag::AsfRequireAuth => flags.contains(&AccountSetFlag::AsfRequireAuth),
                AccountSetFlag::AsfRequireDest => flags.contains(&AccountSetFlag::AsfRequireDest),
            },
            _ => false,
        }
    }

    fn get_transaction_type(&self) -> TransactionType {
        self.transaction_type.clone()
    }
}

impl<'a> AccountSetError for AccountSet<'a> {
    fn _get_tick_size_error(&self) -> Result<(), XRPLAccountSetException> {
        if let Some(tick_size) = self.tick_size {
            if tick_size > MAX_TICK_SIZE {
                Err(XRPLAccountSetException::ValueTooHigh {
                    field: "tick_size",
                    max: MAX_TICK_SIZE,
                    found: tick_size,
                    resource: "",
                })
            } else if tick_size < MIN_TICK_SIZE && tick_size != DISABLE_TICK_SIZE {
                Err(XRPLAccountSetException::ValueTooLow {
                    field: "tick_size",
                    min: MIN_TICK_SIZE,
                    found: tick_size,
                    resource: "",
                })
            } else {
                Ok(())
            }
        } else {
            Ok(())
        }
    }

    fn _get_transfer_rate_error(&self) -> Result<(), XRPLAccountSetException> {
        if let Some(transfer_rate) = self.transfer_rate {
            if transfer_rate > MAX_TRANSFER_RATE {
                Err(XRPLAccountSetException::ValueTooHigh {
                    field: "transfer_rate",
                    max: MAX_TRANSFER_RATE,
                    found: transfer_rate,
                    resource: "",
                })
            } else if transfer_rate < MIN_TRANSFER_RATE
                && transfer_rate != SPECIAL_CASE_TRANFER_RATE
            {
                Err(XRPLAccountSetException::ValueTooLow {
                    field: "transfer_rate",
                    min: MIN_TRANSFER_RATE,
                    found: transfer_rate,
                    resource: "",
                })
            } else {
                Ok(())
            }
        } else {
            Ok(())
        }
    }

    fn _get_domain_error(&self) -> Result<(), XRPLAccountSetException> {
        if let Some(domain) = self.domain {
            if domain.to_lowercase().as_str() != domain {
                Err(XRPLAccountSetException::InvalidValueFormat {
                    field: "domain",
                    found: domain,
                    format: "lowercase",
                    resource: "",
                })
            } else if domain.len() > MAX_DOMAIN_LENGTH {
                Err(XRPLAccountSetException::ValueTooLong {
                    field: "domain",
                    max: MAX_DOMAIN_LENGTH,
                    found: domain.len(),
                    resource: "",
                })
            } else {
                Ok(())
            }
        } else {
            Ok(())
        }
    }

    fn _get_clear_flag_error(&self) -> Result<(), XRPLAccountSetException> {
        if self.clear_flag.is_some() && self.set_flag.is_some() && self.clear_flag == self.set_flag
        {
            Err(XRPLAccountSetException::SetAndUnsetSameFlag {
                found: self.clear_flag.clone().unwrap(),
                resource: "",
            })
        } else {
            Ok(())
        }
    }

    fn _get_nftoken_minter_error(&self) -> Result<(), XRPLAccountSetException> {
        if let Some(_nftoken_minter) = self.nftoken_minter {
            if self.set_flag.is_none() {
                if let Some(clear_flag) = &self.clear_flag {
                    match clear_flag {
                        AccountSetFlag::AsfAuthorizedNFTokenMinter => {
                            Err(XRPLAccountSetException::SetFieldWhenUnsetRequiredFlag {
                                field: "nftoken_minter",
                                flag: AccountSetFlag::AsfAuthorizedNFTokenMinter,
                                resource: "",
                            })
                        }
                        _ => Ok(()),
                    }
                } else {
                    Err(XRPLAccountSetException::FieldRequiresFlag {
                        field: "set_flag",
                        flag: AccountSetFlag::AsfAuthorizedNFTokenMinter,
                        resource: "",
                    })
                }
            } else {
                Ok(())
            }
        } else if let Some(set_flag) = &self.set_flag {
            match set_flag {
                AccountSetFlag::AsfAuthorizedNFTokenMinter => {
                    Err(XRPLAccountSetException::FlagRequiresField {
                        flag: AccountSetFlag::AsfAuthorizedNFTokenMinter,
                        field: "nftoken_minter",
                        resource: "",
                    })
                }
                _ => Ok(()),
            }
        } else {
            Ok(())
        }
    }
}

impl<'a> AccountSet<'a> {
    fn new(
        account: &'a str,
        fee: Option<XRPAmount<'a>>,
        sequence: Option<u32>,
        last_ledger_sequence: Option<u32>,
        account_txn_id: Option<&'a str>,
        signing_pub_key: Option<&'a str>,
        source_tag: Option<u32>,
        ticket_sequence: Option<u32>,
        txn_signature: Option<&'a str>,
        flags: Option<Vec<AccountSetFlag>>,
        memos: Option<Vec<Memo<'a>>>,
        signers: Option<Vec<Signer<'a>>>,
        clear_flag: Option<AccountSetFlag>,
        domain: Option<&'a str>,
        email_hash: Option<&'a str>,
        message_key: Option<&'a str>,
        set_flag: Option<AccountSetFlag>,
        transfer_rate: Option<u32>,
        tick_size: Option<u32>,
        nftoken_minter: Option<&'a str>,
    ) -> Self {
        Self {
            transaction_type: TransactionType::AccountSet,
            account,
            fee,
            sequence,
            last_ledger_sequence,
            account_txn_id,
            signing_pub_key,
            source_tag,
            ticket_sequence,
            txn_signature,
            flags,
            memos,
            signers,
            clear_flag,
            domain,
            email_hash,
            message_key,
            nftoken_minter,
            set_flag,
            transfer_rate,
            tick_size,
        }
    }
}
#[cfg(test)]
mod test_account_set_errors {

    use crate::models::{AccountSetFlag, Model};
    use alloc::string::ToString;

    use super::AccountSet;

    #[test]
    fn test_tick_size_error() {
        let mut account_set = AccountSet {
            transaction_type: crate::models::TransactionType::AccountSet,
            account: "rU4EE1FskCPJw5QkLx1iGgdWiJa6HeqYyb",
            fee: None,
            sequence: None,
            last_ledger_sequence: None,
            account_txn_id: None,
            signing_pub_key: None,
            source_tag: None,
            ticket_sequence: None,
            txn_signature: None,
            flags: None,
            memos: None,
            signers: None,
            clear_flag: None,
            domain: None,
            email_hash: None,
            message_key: None,
            set_flag: None,
            transfer_rate: None,
            tick_size: None,
            nftoken_minter: None,
        };
        let tick_size_too_low = Some(2);
        account_set.tick_size = tick_size_too_low;

        assert_eq!(
            account_set.validate().unwrap_err().to_string().as_str(),
            "The value of the field `tick_size` is defined below its minimum (min 3, found 2). For more information see: "
        );

        let tick_size_too_high = Some(16);
        account_set.tick_size = tick_size_too_high;

        assert_eq!(
            account_set.validate().unwrap_err().to_string().as_str(),
            "The value of the field `tick_size` is defined above its maximum (max 15, found 16). For more information see: "
        );
    }

    #[test]
    fn test_transfer_rate_error() {
        let mut account_set = AccountSet {
            transaction_type: crate::models::TransactionType::AccountSet,
            account: "rU4EE1FskCPJw5QkLx1iGgdWiJa6HeqYyb",
            fee: None,
            sequence: None,
            last_ledger_sequence: None,
            account_txn_id: None,
            signing_pub_key: None,
            source_tag: None,
            ticket_sequence: None,
            txn_signature: None,
            flags: None,
            memos: None,
            signers: None,
            clear_flag: None,
            domain: None,
            email_hash: None,
            message_key: None,
            set_flag: None,
            transfer_rate: None,
            tick_size: None,
            nftoken_minter: None,
        };
        let tick_size_too_low = Some(999999999);
        account_set.transfer_rate = tick_size_too_low;

        assert_eq!(
            account_set.validate().unwrap_err().to_string().as_str(),
            "The value of the field `transfer_rate` is defined below its minimum (min 1000000000, found 999999999). For more information see: "
        );

        let tick_size_too_high = Some(2000000001);
        account_set.transfer_rate = tick_size_too_high;

        assert_eq!(
            account_set.validate().unwrap_err().to_string().as_str(),
            "The value of the field `transfer_rate` is defined above its maximum (max 2000000000, found 2000000001). For more information see: "
        );
    }

    #[test]
    fn test_domain_error() {
        let mut account_set = AccountSet {
            transaction_type: crate::models::TransactionType::AccountSet,
            account: "rU4EE1FskCPJw5QkLx1iGgdWiJa6HeqYyb",
            fee: None,
            sequence: None,
            last_ledger_sequence: None,
            account_txn_id: None,
            signing_pub_key: None,
            source_tag: None,
            ticket_sequence: None,
            txn_signature: None,
            flags: None,
            memos: None,
            signers: None,
            clear_flag: None,
            domain: None,
            email_hash: None,
            message_key: None,
            set_flag: None,
            transfer_rate: None,
            tick_size: None,
            nftoken_minter: None,
        };
        let domain_not_lowercase = Some("https://Example.com/");
        account_set.domain = domain_not_lowercase;

        assert_eq!(
            account_set.validate().unwrap_err().to_string().as_str(),
            "The value of the field `domain` does not have the correct format (expected lowercase, found https://Example.com/). For more information see: "
        );

        let domain_too_long = Some("https://example.com/aaaaaaaaaaaaaaaaaaaaaaaaaaaaaaaaaaaaaaaaaaaaaaaaaaaaaaaaaaaaaaaaaaaaaaaaaaaaaaaaaaaaaaaaaaaaaaaaaaaaaaaaaaaaaaaaaaaaaaaaaaaaaaaaaaaaaaaaaaaaaaaaaaaaaaaaaaaaaaaaaaaaaaaaaaaaaaaaaaaaaaaaaaaaaaaaaaaaaaaaaaaaaaaaaaaaaaaaaaaaaaaaaaaaaaaaaaaaaaaaaaaaaaaaaa");
        account_set.domain = domain_too_long;

        assert_eq!(
            account_set.validate().unwrap_err().to_string().as_str(),
            "The value of the field `domain` exceeds its maximum length of characters (max 256, found 270). For more information see: "
        );
    }

    #[test]
    fn test_flag_error() {
        let account_set = AccountSet {
            transaction_type: crate::models::TransactionType::AccountSet,
            account: "rU4EE1FskCPJw5QkLx1iGgdWiJa6HeqYyb",
            fee: None,
            sequence: None,
            last_ledger_sequence: None,
            account_txn_id: None,
            signing_pub_key: None,
            source_tag: None,
            ticket_sequence: None,
            txn_signature: None,
            flags: None,
            memos: None,
            signers: None,
            clear_flag: Some(AccountSetFlag::AsfDisallowXRP),
            domain: None,
            email_hash: None,
            message_key: None,
            set_flag: Some(AccountSetFlag::AsfDisallowXRP),
            transfer_rate: None,
            tick_size: None,
            nftoken_minter: None,
        };

        assert_eq!(
            account_set.validate().unwrap_err().to_string().as_str(),
            "A flag cannot be set and unset at the same time (found AsfDisallowXRP). For more information see: "
        );
    }

    #[test]
    fn test_asf_authorized_nftoken_minter_error() {
        let mut account_set = AccountSet {
            transaction_type: crate::models::TransactionType::AccountSet,
            account: "rU4EE1FskCPJw5QkLx1iGgdWiJa6HeqYyb",
            fee: None,
            sequence: None,
            last_ledger_sequence: None,
            account_txn_id: None,
            signing_pub_key: None,
            source_tag: None,
            ticket_sequence: None,
            txn_signature: None,
            flags: None,
            memos: None,
            signers: None,
            clear_flag: None,
            domain: None,
            email_hash: None,
            message_key: None,
            set_flag: None,
            transfer_rate: None,
            tick_size: None,
            nftoken_minter: None,
        };
        account_set.nftoken_minter = Some("rLSn6Z3T8uCxbcd1oxwfGQN1Fdn5CyGujK");

        assert_eq!(
            account_set.validate().unwrap_err().to_string().as_str(),
            "For the field `set_flag` to be defined it is required to set the flag `AsfAuthorizedNFTokenMinter`. For more information see: "
        );

        account_set.nftoken_minter = None;
        account_set.set_flag = Some(AccountSetFlag::AsfAuthorizedNFTokenMinter);

        assert_eq!(
            account_set.validate().unwrap_err().to_string().as_str(),
            "For the flag `AsfAuthorizedNFTokenMinter` to be set it is required to define the field `nftoken_minter`. For more information see: "
        );

        account_set.set_flag = None;
        account_set.nftoken_minter = Some("rLSn6Z3T8uCxbcd1oxwfGQN1Fdn5CyGujK");
        account_set.clear_flag = Some(AccountSetFlag::AsfAuthorizedNFTokenMinter);

        assert_eq!(
            account_set.validate().unwrap_err().to_string().as_str(),
            "The field `nftoken_minter` cannot be defined if its required flag `AsfAuthorizedNFTokenMinter` is being unset. For more information see: "
        );
    }
}

#[cfg(test)]
mod test_serde {
    use super::*;

    #[test]
    fn test_serialize() {
        let default_txn = AccountSet::new(
            "rf1BiGeXwwQoi8Z2ueFYTEXSwuJYfV2Jpn",
            Some("12".into()),
            Some(5),
            None,
            None,
            None,
            None,
            None,
            None,
            None,
            None,
            None,
            None,
            Some("6578616D706C652E636F6D"),
            None,
            Some("03AB40A0490F9B7ED8DF29D246BF2D6269820A0EE7742ACDD457BEA7C7D0931EDB"),
            Some(AccountSetFlag::AsfAccountTxnID),
            None,
            None,
            None,
        );
        let default_json = r#"{"TransactionType":"AccountSet","Account":"rf1BiGeXwwQoi8Z2ueFYTEXSwuJYfV2Jpn","Fee":"12","Sequence":5,"Domain":"6578616D706C652E636F6D","MessageKey":"03AB40A0490F9B7ED8DF29D246BF2D6269820A0EE7742ACDD457BEA7C7D0931EDB","SetFlag":5}"#;

        let txn_as_string = serde_json::to_string(&default_txn).unwrap();
        let txn_json = txn_as_string.as_str();

        assert_eq!(txn_json, default_json);
    }

    #[test]
    fn test_deserialize() {
        let default_txn = AccountSet::new(
            "rf1BiGeXwwQoi8Z2ueFYTEXSwuJYfV2Jpn",
            Some("12".into()),
            Some(5),
            None,
            None,
            None,
            None,
            None,
            None,
            None,
            None,
            None,
            None,
            Some("6578616D706C652E636F6D"),
            None,
            Some("03AB40A0490F9B7ED8DF29D246BF2D6269820A0EE7742ACDD457BEA7C7D0931EDB"),
            Some(AccountSetFlag::AsfAccountTxnID),
            None,
            None,
            None,
        );
        let default_json = r#"{"TransactionType":"AccountSet","Account":"rf1BiGeXwwQoi8Z2ueFYTEXSwuJYfV2Jpn","Fee":"12","Sequence":5,"Domain":"6578616D706C652E636F6D","MessageKey":"03AB40A0490F9B7ED8DF29D246BF2D6269820A0EE7742ACDD457BEA7C7D0931EDB","SetFlag":5}"#;

        let txn_as_obj: AccountSet = serde_json::from_str(default_json).unwrap();

        assert_eq!(txn_as_obj, default_txn);
    }
}<|MERGE_RESOLUTION|>--- conflicted
+++ resolved
@@ -5,13 +5,10 @@
 use serde_with::skip_serializing_none;
 use strum_macros::{AsRefStr, Display, EnumIter};
 
-<<<<<<< HEAD
 use alloc::string::ToString;
 
+use crate::models::amount::XRPAmount;
 use crate::models::transactions::XRPLAccountSetException;
-=======
-use crate::models::amount::XRPAmount;
->>>>>>> 79dacab6
 use crate::{
     _serde::txn_flags,
     constants::{
@@ -434,6 +431,7 @@
         }
     }
 }
+
 #[cfg(test)]
 mod test_account_set_errors {
 
