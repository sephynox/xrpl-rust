use alloc::borrow::Cow;
use alloc::vec::Vec;

use serde::{Deserialize, Serialize};
use serde_repr::{Deserialize_repr, Serialize_repr};
use serde_with::skip_serializing_none;
use strum_macros::{AsRefStr, Display, EnumIter};

use crate::models::{
    transactions::{Memo, Signer, Transaction, TransactionType},
    Model, ValidateCurrencies,
};

use crate::models::amount::XRPAmount;

use super::{CommonFields, CommonTransactionBuilder, FlagCollection};

/// Transactions of the PaymentChannelClaim type support additional values
/// in the Flags field. This enum represents those options.
///
/// See PaymentChannelClaim flags:
/// `<https://xrpl.org/docs/references/protocol/transactions/types/paymentchannelclaim>`
#[derive(
    Debug, Eq, PartialEq, Copy, Clone, Serialize_repr, Deserialize_repr, Display, AsRefStr, EnumIter,
)]
#[repr(u32)]
pub enum PaymentChannelClaimFlag {
    /// Clear the channel's Expiration time. (Expiration is different from the
    /// channel's immutable CancelAfter time.) Only the source address of the
    /// payment channel can use this flag.
    TfRenew = 0x00010000,
    /// Request to close the channel. Only the channel source and destination
    /// addresses can use this flag. This flag closes the channel immediately if
    /// it has no more XRP allocated to it after processing the current claim,
    /// or if the destination address uses it. If the source address uses this
    /// flag when the channel still holds XRP, this schedules the channel to close
    /// after SettleDelay seconds have passed. (Specifically, this sets the Expiration
    /// of the channel to the close time of the previous ledger plus the channel's
    /// SettleDelay time, unless the channel already has an earlier Expiration time.)
    /// If the destination address uses this flag when the channel still holds XRP,
    /// any XRP that remains after processing the claim is returned to the source address.
    TfClose = 0x00020000,
}

/// Claim XRP from a payment channel, adjust
/// the payment channel's expiration, or both.
///
/// See PaymentChannelClaim:
/// `<https://xrpl.org/docs/references/protocol/transactions/types/paymentchannelclaim>`
#[skip_serializing_none]
<<<<<<< HEAD
#[derive(Debug, Serialize, Deserialize, PartialEq, Eq, Clone, Default)]
=======
#[derive(
    Debug, Serialize, Deserialize, PartialEq, Eq, Clone, xrpl_rust_macros::ValidateCurrencies,
)]
>>>>>>> dd2cbdf9
#[serde(rename_all = "PascalCase")]
pub struct PaymentChannelClaim<'a> {
    /// The base fields for all transaction models.
    ///
    /// See Transaction Common Fields:
    /// `<https://xrpl.org/transaction-common-fields.html>`
    #[serde(flatten)]
    pub common_fields: CommonFields<'a, PaymentChannelClaimFlag>,
    /// The unique ID of the channel, as a 64-character hexadecimal string.
    pub channel: Cow<'a, str>,
    /// Total amount of XRP, in drops, delivered by this channel after processing this claim.
    /// Required to deliver XRP. Must be more than the total amount delivered by the channel
    /// so far, but not greater than the Amount of the signed claim. Must be provided except
    /// when closing the channel.
    pub balance: Option<Cow<'a, str>>,
    /// The amount of XRP, in drops, authorized by the Signature. This must match the amount
    /// in the signed message. This is the cumulative amount of XRP that can be dispensed by
    /// the channel, including XRP previously redeemed.
    pub amount: Option<Cow<'a, str>>,
    /// The signature of this claim, as hexadecimal. The signed message contains the channel
    /// ID and the amount of the claim. Required unless the sender of the transaction is the
    /// source address of the channel.
    pub signature: Option<Cow<'a, str>>,
    /// The public key used for the signature, as hexadecimal. This must match the PublicKey
    /// stored in the ledger for the channel. Required unless the sender of the transaction
    /// is the source address of the channel and the Signature field is omitted. (The transaction
    /// includes the public key so that rippled can check the validity of the signature before
    /// trying to apply the transaction to the ledger.)
    pub public_key: Option<Cow<'a, str>>,
}

impl<'a> Model for PaymentChannelClaim<'a> {
    fn get_errors(&self) -> crate::models::XRPLModelResult<()> {
        self.validate_currencies()
    }
}

impl<'a> Transaction<'a, PaymentChannelClaimFlag> for PaymentChannelClaim<'a> {
    fn has_flag(&self, flag: &PaymentChannelClaimFlag) -> bool {
        self.common_fields.has_flag(flag)
    }

    fn get_transaction_type(&self) -> &TransactionType {
        self.common_fields.get_transaction_type()
    }

    fn get_common_fields(&self) -> &CommonFields<'_, PaymentChannelClaimFlag> {
        self.common_fields.get_common_fields()
    }

    fn get_mut_common_fields(&mut self) -> &mut CommonFields<'a, PaymentChannelClaimFlag> {
        self.common_fields.get_mut_common_fields()
    }
}

impl<'a> CommonTransactionBuilder<'a, PaymentChannelClaimFlag> for PaymentChannelClaim<'a> {
    fn get_mut_common_fields(&mut self) -> &mut CommonFields<'a, PaymentChannelClaimFlag> {
        &mut self.common_fields
    }

    fn into_self(self) -> Self {
        self
    }
}

impl<'a> PaymentChannelClaim<'a> {
    pub fn new(
        account: Cow<'a, str>,
        account_txn_id: Option<Cow<'a, str>>,
        fee: Option<XRPAmount<'a>>,
        flags: Option<FlagCollection<PaymentChannelClaimFlag>>,
        last_ledger_sequence: Option<u32>,
        memos: Option<Vec<Memo>>,
        sequence: Option<u32>,
        signers: Option<Vec<Signer>>,
        source_tag: Option<u32>,
        ticket_sequence: Option<u32>,
        channel: Cow<'a, str>,
        amount: Option<Cow<'a, str>>,
        balance: Option<Cow<'a, str>>,
        public_key: Option<Cow<'a, str>>,
        signature: Option<Cow<'a, str>>,
    ) -> Self {
        Self {
            common_fields: CommonFields::new(
                account,
                TransactionType::PaymentChannelClaim,
                account_txn_id,
                fee,
                Some(flags.unwrap_or_default()),
                last_ledger_sequence,
                memos,
                None,
                sequence,
                signers,
                None,
                source_tag,
                ticket_sequence,
                None,
            ),
            channel,
            balance,
            amount,
            signature,
            public_key,
        }
    }

    /// Set balance
    pub fn with_balance(mut self, balance: Cow<'a, str>) -> Self {
        self.balance = Some(balance);
        self
    }

    /// Set amount
    pub fn with_amount(mut self, amount: Cow<'a, str>) -> Self {
        self.amount = Some(amount);
        self
    }

    /// Set signature
    pub fn with_signature(mut self, signature: Cow<'a, str>) -> Self {
        self.signature = Some(signature);
        self
    }

    /// Set public key
    pub fn with_public_key(mut self, public_key: Cow<'a, str>) -> Self {
        self.public_key = Some(public_key);
        self
    }

    /// Add flag
    pub fn with_flag(mut self, flag: PaymentChannelClaimFlag) -> Self {
        self.common_fields.flags.0.push(flag);
        self
    }

    /// Set multiple flags
    pub fn with_flags(mut self, flags: Vec<PaymentChannelClaimFlag>) -> Self {
        self.common_fields.flags = flags.into();
        self
    }
}

#[cfg(test)]
mod tests {
    use alloc::vec;

    use super::*;

    #[test]
    fn test_serde() {
        let default_txn = PaymentChannelClaim {
            common_fields: CommonFields {
                account: "ra5nK24KXen9AHvsdFTKHSANinZseWnPcX".into(),
                transaction_type: TransactionType::PaymentChannelClaim,
                signing_pub_key: Some("".into()),
                ..Default::default()
            },
            channel: "C1AE6DDDEEC05CF2978C0BAD6FE302948E9533691DC749DCDD3B9E5992CA6198".into(),
            balance: Some("1000000".into()),
            amount: Some("1000000".into()),
            signature: Some("30440220718D264EF05CAED7C781FF6DE298DCAC68D002562C9BF3A07C1E721B420C0DAB02203A5A4779EF4D2CCC7BC3EF886676D803A9981B928D3B8ACA483B80ECA3CD7B9B".into()),
            public_key: Some("32D2471DB72B27E3310F355BB33E339BF26F8392D5A93D3BC0FC3B566612DA0F0A".into()),
        };

        let default_json_str = r#"{"Account":"ra5nK24KXen9AHvsdFTKHSANinZseWnPcX","TransactionType":"PaymentChannelClaim","Flags":0,"SigningPubKey":"","Channel":"C1AE6DDDEEC05CF2978C0BAD6FE302948E9533691DC749DCDD3B9E5992CA6198","Balance":"1000000","Amount":"1000000","Signature":"30440220718D264EF05CAED7C781FF6DE298DCAC68D002562C9BF3A07C1E721B420C0DAB02203A5A4779EF4D2CCC7BC3EF886676D803A9981B928D3B8ACA483B80ECA3CD7B9B","PublicKey":"32D2471DB72B27E3310F355BB33E339BF26F8392D5A93D3BC0FC3B566612DA0F0A"}"#;

        // Serialize
        let default_json_value = serde_json::to_value(default_json_str).unwrap();
        let serialized_string = serde_json::to_string(&default_txn).unwrap();
        let serialized_value = serde_json::to_value(&serialized_string).unwrap();
        assert_eq!(serialized_value, default_json_value);

        // Deserialize
        let deserialized: PaymentChannelClaim = serde_json::from_str(default_json_str).unwrap();
        assert_eq!(default_txn, deserialized);
    }

    #[test]
    fn test_builder_pattern() {
        let payment_channel_claim = PaymentChannelClaim {
            common_fields: CommonFields {
                account: "ra5nK24KXen9AHvsdFTKHSANinZseWnPcX".into(),
                transaction_type: TransactionType::PaymentChannelClaim,
                ..Default::default()
            },
            channel: "C1AE6DDDEEC05CF2978C0BAD6FE302948E9533691DC749DCDD3B9E5992CA6198".into(),
            ..Default::default()
        }
        .with_balance("1000000".into())
        .with_amount("1000000".into())
        .with_signature("30440220718D264EF05CAED7C781FF6DE298DCAC68D002562C9BF3A07C1E721B420C0DAB02203A5A4779EF4D2CCC7BC3EF886676D803A9981B928D3B8ACA483B80ECA3CD7B9B".into())
        .with_public_key("32D2471DB72B27E3310F355BB33E339BF26F8392D5A93D3BC0FC3B566612DA0F0A".into())
        .with_fee("12".into())
        .with_sequence(123)
        .with_last_ledger_sequence(7108682)
        .with_source_tag(12345)
        .with_memo(Memo {
            memo_data: Some("claiming from payment channel".into()),
            memo_format: None,
            memo_type: Some("text".into()),
        });

        assert_eq!(
            payment_channel_claim.channel,
            "C1AE6DDDEEC05CF2978C0BAD6FE302948E9533691DC749DCDD3B9E5992CA6198"
        );
        assert_eq!(payment_channel_claim.balance.as_ref().unwrap(), "1000000");
        assert_eq!(payment_channel_claim.amount.as_ref().unwrap(), "1000000");
        assert!(payment_channel_claim.signature.is_some());
        assert!(payment_channel_claim.public_key.is_some());
        assert_eq!(
            payment_channel_claim.common_fields.fee.as_ref().unwrap().0,
            "12"
        );
        assert_eq!(payment_channel_claim.common_fields.sequence, Some(123));
        assert_eq!(
            payment_channel_claim.common_fields.last_ledger_sequence,
            Some(7108682)
        );
        assert_eq!(payment_channel_claim.common_fields.source_tag, Some(12345));
        assert_eq!(
            payment_channel_claim
                .common_fields
                .memos
                .as_ref()
                .unwrap()
                .len(),
            1
        );
    }

    #[test]
    fn test_close_channel() {
        let close_claim = PaymentChannelClaim {
            common_fields: CommonFields {
                account: "ra5nK24KXen9AHvsdFTKHSANinZseWnPcX".into(),
                transaction_type: TransactionType::PaymentChannelClaim,
                ..Default::default()
            },
            channel: "C1AE6DDDEEC05CF2978C0BAD6FE302948E9533691DC749DCDD3B9E5992CA6198".into(),
            ..Default::default()
        }
        .with_flag(PaymentChannelClaimFlag::TfClose)
        .with_fee("12".into())
        .with_sequence(123);

        assert!(close_claim.has_flag(&PaymentChannelClaimFlag::TfClose));
        assert!(close_claim.balance.is_none());
        assert!(close_claim.amount.is_none());
        assert!(close_claim.signature.is_none());
        assert!(close_claim.public_key.is_none());
    }

    #[test]
    fn test_renew_channel() {
        let renew_claim = PaymentChannelClaim {
            common_fields: CommonFields {
                account: "ra5nK24KXen9AHvsdFTKHSANinZseWnPcX".into(),
                transaction_type: TransactionType::PaymentChannelClaim,
                ..Default::default()
            },
            channel: "C1AE6DDDEEC05CF2978C0BAD6FE302948E9533691DC749DCDD3B9E5992CA6198".into(),
            ..Default::default()
        }
        .with_flag(PaymentChannelClaimFlag::TfRenew)
        .with_fee("12".into())
        .with_sequence(123);

        assert!(renew_claim.has_flag(&PaymentChannelClaimFlag::TfRenew));
        assert_eq!(
            renew_claim.channel,
            "C1AE6DDDEEC05CF2978C0BAD6FE302948E9533691DC749DCDD3B9E5992CA6198"
        );
    }

    #[test]
    fn test_default() {
        let payment_channel_claim = PaymentChannelClaim {
            common_fields: CommonFields {
                account: "ra5nK24KXen9AHvsdFTKHSANinZseWnPcX".into(),
                transaction_type: TransactionType::PaymentChannelClaim,
                ..Default::default()
            },
            channel: "C1AE6DDDEEC05CF2978C0BAD6FE302948E9533691DC749DCDD3B9E5992CA6198".into(),
            ..Default::default()
        };

        assert_eq!(
            payment_channel_claim.common_fields.account,
            "ra5nK24KXen9AHvsdFTKHSANinZseWnPcX"
        );
        assert_eq!(
            payment_channel_claim.common_fields.transaction_type,
            TransactionType::PaymentChannelClaim
        );
        assert_eq!(
            payment_channel_claim.channel,
            "C1AE6DDDEEC05CF2978C0BAD6FE302948E9533691DC749DCDD3B9E5992CA6198"
        );
        assert!(payment_channel_claim.balance.is_none());
        assert!(payment_channel_claim.amount.is_none());
        assert!(payment_channel_claim.signature.is_none());
        assert!(payment_channel_claim.public_key.is_none());
    }

    #[test]
    fn test_multiple_flags() {
        let multi_flag_claim = PaymentChannelClaim {
            common_fields: CommonFields {
                account: "ra5nK24KXen9AHvsdFTKHSANinZseWnPcX".into(),
                transaction_type: TransactionType::PaymentChannelClaim,
                ..Default::default()
            },
            channel: "C1AE6DDDEEC05CF2978C0BAD6FE302948E9533691DC749DCDD3B9E5992CA6198".into(),
            ..Default::default()
        }
        .with_flags(vec![
            PaymentChannelClaimFlag::TfRenew,
            PaymentChannelClaimFlag::TfClose,
        ])
        .with_fee("12".into());

        assert!(multi_flag_claim.has_flag(&PaymentChannelClaimFlag::TfRenew));
        assert!(multi_flag_claim.has_flag(&PaymentChannelClaimFlag::TfClose));
    }

    #[test]
    fn test_ticket_sequence() {
        let ticket_claim = PaymentChannelClaim {
            common_fields: CommonFields {
                account: "ra5nK24KXen9AHvsdFTKHSANinZseWnPcX".into(),
                transaction_type: TransactionType::PaymentChannelClaim,
                ..Default::default()
            },
            channel: "C1AE6DDDEEC05CF2978C0BAD6FE302948E9533691DC749DCDD3B9E5992CA6198".into(),
            ..Default::default()
        }
        .with_ticket_sequence(456)
        .with_balance("500000".into())
        .with_amount("500000".into())
        .with_fee("12".into());

        assert_eq!(ticket_claim.common_fields.ticket_sequence, Some(456));
        assert_eq!(ticket_claim.balance.as_ref().unwrap(), "500000");
        assert_eq!(ticket_claim.amount.as_ref().unwrap(), "500000");
        // When using tickets, sequence should be None or 0
        assert!(ticket_claim.common_fields.sequence.is_none());
    }
}<|MERGE_RESOLUTION|>--- conflicted
+++ resolved
@@ -7,8 +7,8 @@
 use strum_macros::{AsRefStr, Display, EnumIter};
 
 use crate::models::{
+    Model, ValidateCurrencies,
     transactions::{Memo, Signer, Transaction, TransactionType},
-    Model, ValidateCurrencies,
 };
 
 use crate::models::amount::XRPAmount;
@@ -48,13 +48,16 @@
 /// See PaymentChannelClaim:
 /// `<https://xrpl.org/docs/references/protocol/transactions/types/paymentchannelclaim>`
 #[skip_serializing_none]
-<<<<<<< HEAD
-#[derive(Debug, Serialize, Deserialize, PartialEq, Eq, Clone, Default)]
-=======
 #[derive(
-    Debug, Serialize, Deserialize, PartialEq, Eq, Clone, xrpl_rust_macros::ValidateCurrencies,
+    Debug,
+    Default,
+    Serialize,
+    Deserialize,
+    PartialEq,
+    Eq,
+    Clone,
+    xrpl_rust_macros::ValidateCurrencies,
 )]
->>>>>>> dd2cbdf9
 #[serde(rename_all = "PascalCase")]
 pub struct PaymentChannelClaim<'a> {
     /// The base fields for all transaction models.
