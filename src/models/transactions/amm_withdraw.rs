--- conflicted
+++ resolved
@@ -5,12 +5,8 @@
 use strum_macros::{AsRefStr, Display, EnumIter};
 
 use crate::models::{
-<<<<<<< HEAD
-    Amount, Currency, FlagCollection, IssuedCurrencyAmount, Model, XRPAmount, XRPLModelException,
-    XRPLModelResult,
-=======
     Amount, Currency, FlagCollection, IssuedCurrencyAmount, Model, ValidateCurrencies, XRPAmount,
->>>>>>> dd2cbdf9
+    XRPLModelException,
 };
 
 use super::{CommonFields, CommonTransactionBuilder, Memo, Signer, Transaction, TransactionType};
@@ -37,13 +33,16 @@
 /// See AMMWithdraw transaction:
 /// `<https://xrpl.org/docs/references/protocol/transactions/types/ammwithdraw>`
 #[skip_serializing_none]
-<<<<<<< HEAD
-#[derive(Debug, Serialize, Deserialize, PartialEq, Eq, Clone, Default)]
-=======
 #[derive(
-    Debug, Serialize, Deserialize, PartialEq, Eq, Clone, xrpl_rust_macros::ValidateCurrencies,
+    Debug,
+    Default,
+    Serialize,
+    Deserialize,
+    PartialEq,
+    Eq,
+    Clone,
+    xrpl_rust_macros::ValidateCurrencies,
 )]
->>>>>>> dd2cbdf9
 #[serde(rename_all = "PascalCase")]
 pub struct AMMWithdraw<'a> {
     #[serde(flatten)]
@@ -70,12 +69,8 @@
 }
 
 impl Model for AMMWithdraw<'_> {
-<<<<<<< HEAD
-    fn get_errors(&self) -> XRPLModelResult<()> {
-=======
     fn get_errors(&self) -> crate::models::XRPLModelResult<()> {
         self.validate_currencies()?;
->>>>>>> dd2cbdf9
         if self.amount2.is_some() && self.amount.is_none() {
             Err(XRPLModelException::FieldRequiresField {
                 field1: "amount2".into(),
@@ -190,7 +185,7 @@
 #[cfg(test)]
 mod tests {
     use super::*;
-    use crate::models::{currency::XRP, IssuedCurrency};
+    use crate::models::{IssuedCurrency, currency::XRP};
 
     #[test]
     fn test_serde() {
