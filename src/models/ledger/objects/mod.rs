--- conflicted
+++ resolved
@@ -45,11 +45,7 @@
 use strum_macros::Display;
 
 use crate::_serde::lgr_obj_flags;
-<<<<<<< HEAD
 use crate::models::{Amount, FlagCollection};
-=======
-use crate::models::FlagCollection;
->>>>>>> b39c5bf1
 
 #[derive(Debug, Clone, Serialize, Deserialize, Display, PartialEq, Eq)]
 pub enum LedgerEntryType {
@@ -71,11 +67,8 @@
     RippleState = 0x0072,
     SignerList = 0x0053,
     Ticket = 0x0054,
-<<<<<<< HEAD
     XChainOwnedClaimID = 0x0071,
     XChainOwnedCreateAccountClaimID = 0x0074,
-=======
->>>>>>> b39c5bf1
 }
 
 /// The base fields for all ledger object models.
@@ -127,7 +120,6 @@
     }
 
     fn get_ledger_entry_type(&self) -> LedgerEntryType;
-<<<<<<< HEAD
 }
 
 #[derive(Debug, Clone, Serialize, Deserialize)]
@@ -140,6 +132,55 @@
     pub destination: Cow<'a, str>,
     pub public_key: Cow<'a, str>,
     pub was_locking_chain_send: u8,
-=======
->>>>>>> b39c5bf1
+}
+
+/// The base fields for all ledger object models.
+///
+/// See Ledger Object Common Fields:
+/// `<https://xrpl.org/ledger-entry-common-fields.html>`
+#[skip_serializing_none]
+#[derive(Debug, Serialize, Deserialize, PartialEq, Eq, Clone, new)]
+#[serde(rename_all = "PascalCase")]
+pub struct CommonFields<'a, F>
+where
+    F: IntoEnumIterator + Serialize + core::fmt::Debug,
+{
+    /// A bit-map of boolean flags enabled for this account.
+    #[serde(with = "lgr_obj_flags")]
+    pub flags: FlagCollection<F>,
+    /// The type of the ledger object.
+    pub ledger_entry_type: LedgerEntryType,
+    /// The object ID of a single object to retrieve from the ledger, as a
+    /// 64-character (256-bit) hexadecimal string.
+    #[serde(rename = "index")]
+    pub index: Option<Cow<'a, str>>,
+    /// The object ID in transaction metadata of a single object to retrieve from the ledger, as a
+    /// 64-character (256-bit) hexadecimal string.
+    pub ledger_index: Option<Cow<'a, str>>,
+}
+
+impl<'a, T> LedgerObject<T> for CommonFields<'a, T>
+where
+    T: IntoEnumIterator + Serialize + PartialEq + core::fmt::Debug,
+{
+    fn has_flag(&self, flag: &T) -> bool {
+        self.flags.0.contains(flag)
+    }
+
+    fn get_ledger_entry_type(&self) -> LedgerEntryType {
+        self.ledger_entry_type.clone()
+    }
+}
+
+/// Standard functions for ledger objects.
+pub trait LedgerObject<T>
+where
+    T: IntoEnumIterator + Serialize,
+{
+    fn has_flag(&self, flag: &T) -> bool {
+        let _txn_flag = flag;
+        false
+    }
+
+    fn get_ledger_entry_type(&self) -> LedgerEntryType;
 }