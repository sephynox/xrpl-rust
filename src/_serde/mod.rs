--- conflicted
+++ resolved
@@ -54,7 +54,6 @@
     }
 }
 
-<<<<<<< HEAD
 pub(crate) mod lgr_obj_flags {
     use core::fmt::Debug;
 
@@ -103,41 +102,6 @@
     }
 }
 
-/// Used for tagged variants in an `untagged` enum
-pub(crate) mod currency_xrp {
-    use super::HashMap;
-    use serde::de::Error;
-    use serde::{ser::SerializeMap, Deserialize};
-
-    pub fn serialize<S>(serializer: S) -> Result<S::Ok, S::Error>
-        where
-            S: serde::Serializer,
-    {
-        let xrp_currency = [("currency", "XRP")];
-        let mut map = serializer.serialize_map(Some(xrp_currency.len()))?;
-        for (k, v) in xrp_currency {
-            map.serialize_entry(k, v)?;
-        }
-        map.end()
-    }
-
-    pub fn deserialize<'de, D>(deserializer: D) -> Result<(), D::Error>
-        where
-            D: serde::Deserializer<'de>,
-    {
-        let xrp_currency: HashMap<&str, &str> = HashMap::deserialize(deserializer)?;
-
-        if xrp_currency.get("currency").unwrap() == &"XRP" {
-            return Ok(());
-        }
-
-        // TODO: utilize anyhow and thiserror
-        Err("Could not deserialize XRP currency.").map_err(Error::custom)
-    }
-}
-
-=======
->>>>>>> bc57e6d4
 /// Source: https://github.com/serde-rs/serde/issues/554#issuecomment-249211775
 // TODO: Find a way to `#[skip_serializing_none]`
 // TODO: Find a more generic way
