[package]
name = "xrpl-rust"
<<<<<<< HEAD
version = "0.2.0"
=======
version = "0.3.0"
>>>>>>> b39c5bf1
edition = "2021"
authors = [
    "Tanveer Wahid <tan@wahid.email>",
    "Steffen Konermann <contact@limpidcrypto.com>",
]
description = "A 100% Rust library to interact with the XRPL"
readme = "README.md"
license = "ISC"
repository = "https://github.com/sephynox/xrpl-rust"

include = ["src/**/*", "Cargo.toml"]

keywords = ["xrpl", "no_std"]
categories = ["no-std"]

[package.metadata.release]
no-dev-version = true
tag-name = "{{version}}"

[lib]
name = "xrpl"
crate-type = ["lib"]

[dependencies]
lazy_static = "1.4.0"
sha2 = { version = "0.10.2", default-features = false }
rand_hc = "0.3.1"
ripemd = "0.1.1"
ed25519-dalek = { version = "2.1.1", default-features = false, features = [
    "alloc",
    "zeroize",
] }
secp256k1 = { version = "0.29.0", default-features = false, features = [
    "alloc",
] }
bs58 = { version = "0.5.0", default-features = false, features = [
    "check",
    "alloc",
] }
indexmap = { version = "2.0.0", features = ["serde"] }
regex = { version = "1.5.4", default-features = false }
strum = { version = "0.26.3", default-features = false }
strum_macros = { version = "0.26.4", default-features = false }
crypto-bigint = { version = "0.5.1" }
rust_decimal = { version = "1.17.0", default-features = false, features = [
    "serde",
] }
chrono = { version = "0.4.19", default-features = false, features = [
    "alloc",
    "clock",
] }
hex = { version = "0.4.3", default-features = false, features = ["alloc"] }
rand = { version = "0.8.5", default-features = false, features = ["getrandom"] }
serde = { version = "1.0.130", default-features = false, features = ["derive"] }
serde_json = { version = "1.0.68", default-features = false, features = [
    "alloc",
] }
serde_with = "3.2.0"
serde_repr = "0.1"
zeroize = "1.5.7"
hashbrown = { version = "0.14.5", features = ["serde"] }
fnv = { version = "1.0.7", default-features = false }
derive-new = { version = "0.7.0", default-features = false }
thiserror-no-std = "2.0.2"
anyhow = { version = "1.0.69", default-features = false }
embassy-sync = "0.6.0"

# networking
url = { version = "2.2.2", default-features = false }
embedded-io-async = { version = "0.6.1", optional = true }
futures = { version = "0.3.30", optional = true }
tokio = { version = "1.0", optional = true, features = ["rt-multi-thread"] }
embassy-time = { version = "0.3.2", optional = true }
embedded-websocket-embedded-io = { version = "0.1.0", optional = true, default-features = false, features = [
    "embedded-io-async",
] }
reqwless = { version = "0.12.1", optional = true }
reqwest = { version = "0.12.7", optional = true, features = ["json"] }
tokio-tungstenite = { version = "0.23.1", optional = true, features = [
    "native-tls",
] }
embassy-futures = { version = "0.1.1" }
embedded-nal-async = { version = "0.7.1", optional = true }
actix-rt = { version = "2.10.0", optional = true }
async-std = { version = "1.13.0", optional = true }
futures-executor = { version = "0.3.30", optional = true }
futures-timer = { version = "3.0.3", optional = true }
smol = { version = "2.0.2", optional = true }

[dev-dependencies]
criterion = "0.5.1"
tokio = { version = "1.0", features = ["full"] }
embedded-io-adapters = { version = "0.6.1", features = ["tokio-1"] }

[[bench]]
name = "benchmarks"
harness = false

[features]
default = [
    "std",
    "tokio-rt",
    "core",
    "wallet",
    "models",
    "utils",
    "helpers",
    "websocket",
    "json-rpc",
]
models = [
    "transaction-models",
    "request-models",
    "ledger-models",
    "result-models",
]
transaction-models = ["core"]
request-models = []
result-models = ["request-models", "ledger-models"]
ledger-models = []
helpers = [
    "account-helpers",
    "ledger-helpers",
    "transaction-helpers",
    "wallet-helpers",
]
account-helpers = ["core", "request-models", "result-models"]
ledger-helpers = ["request-models", "result-models"]
wallet-helpers = ["wallet", "request-models", "result-models"]
transaction-helpers = [
    "wallet",
    "account-helpers",
    "ledger-helpers",
    "request-models",
    "result-models",
    "transaction-models",
    "ledger-models",
]
wallet = ["core"]
json-rpc = ["request-models", "result-models", "reqwless", "embedded-nal-async"]
websocket = [
    "request-models",
    "result-models",
    "futures",
    "embedded-io-async",
    "embedded-websocket-embedded-io",
]
core = ["utils"]
utils = []
std = [
    "rand/std",
    "regex/std",
    "chrono/std",
    "rand/std_rng",
    "hex/std",
    "rust_decimal/std",
    "bs58/std",
    "serde/std",
    "indexmap/std",
    "secp256k1/std",
    "embedded-websocket-embedded-io/std",
    "reqwest",
    "tokio",
    "tokio-tungstenite",
    "futures/std",
]
# runtimes
tokio-rt = ["tokio/time"]
embassy-rt = ["dep:embassy-time"]
actix-rt = ["dep:actix-rt"]
async-std-rt = ["dep:async-std"]
futures-rt = ["dep:futures-timer"]
smol-rt = ["dep:smol"]<|MERGE_RESOLUTION|>--- conflicted
+++ resolved
@@ -1,10 +1,6 @@
 [package]
 name = "xrpl-rust"
-<<<<<<< HEAD
-version = "0.2.0"
-=======
 version = "0.3.0"
->>>>>>> b39c5bf1
 edition = "2021"
 authors = [
     "Tanveer Wahid <tan@wahid.email>",
