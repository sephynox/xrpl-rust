[package]
name = "std"
version = "0.1.0"
edition = "2021"

# See more keys and their definitions at https://doc.rust-lang.org/cargo/reference/manifest.html

[dependencies]
xrpl-rust = { path = "../.." }
<<<<<<< HEAD
tokio = { version = "1.0", features = ["full"], optional = true }
tokio-tungstenite = "0.23.1"
=======
tokio = { version = "1.0", features = ["full"] }
rand = "0.8.5"
tokio-util = { version = "0.7.11", features = ["codec"] }
>>>>>>> 070b3da6

[[bin]]
name = "wallet_from_seed"
path = "src/bin/wallet/wallet_from_seed.rs"
required-features = []

[[bin]]
name = "generate_wallet"
path = "src/bin/wallet/generate_wallet.rs"
required-features = []

[[bin]]
name = "websocket-std"
path = "src/bin/tokio/net/tungstenite.rs"
required-features = ["tokio"]
<<<<<<< HEAD
=======

[[bin]]
name = "websocket"
path = "src/bin/tokio/net/websocket.rs"
>>>>>>> 070b3da6

[[bin]]
name = "sign_request"
path = "src/bin/transaction/sign_transaction.rs"
required-features = []<|MERGE_RESOLUTION|>--- conflicted
+++ resolved
@@ -7,14 +7,9 @@
 
 [dependencies]
 xrpl-rust = { path = "../.." }
-<<<<<<< HEAD
-tokio = { version = "1.0", features = ["full"], optional = true }
-tokio-tungstenite = "0.23.1"
-=======
 tokio = { version = "1.0", features = ["full"] }
 rand = "0.8.5"
 tokio-util = { version = "0.7.11", features = ["codec"] }
->>>>>>> 070b3da6
 
 [[bin]]
 name = "wallet_from_seed"
@@ -30,13 +25,10 @@
 name = "websocket-std"
 path = "src/bin/tokio/net/tungstenite.rs"
 required-features = ["tokio"]
-<<<<<<< HEAD
-=======
 
 [[bin]]
 name = "websocket"
 path = "src/bin/tokio/net/websocket.rs"
->>>>>>> 070b3da6
 
 [[bin]]
 name = "sign_request"
